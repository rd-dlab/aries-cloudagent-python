--- conflicted
+++ resolved
@@ -4,34 +4,13 @@
 
 import pytest
 from asynctest import mock as async_mock
-<<<<<<< HEAD
 
 from ...admin.request_context import AdminRequestContext
-from ...resolver.diddoc import ResolvedDIDDoc
+from ...connections.models.diddoc_v2.diddoc import DIDDoc
 from .. import routes as test_module
 from ..base import DIDMethodNotSupported, DIDNotFound, ResolverError
 from ..did_resolver import DIDResolver
-from .test_diddoc import DOC
-=======
-from ...storage.error import StorageError, StorageNotFoundError
-from ...messaging.models.base import BaseModelError
-
-from ..base import (
-    BaseDIDResolver,
-    DIDMethodNotSupported,
-    DIDNotFound,
-    ResolverType,
-)
-from ...resolver.did import DID
 from . import DOC
-from ...connections.models.diddoc_v2.diddoc import DIDDoc
-from ..did_resolver import DIDResolver
-from ..did_resolver_registry import DIDResolverRegistry
-from .test_did_resolver import TEST_DID_METHODS
-from ...admin.request_context import AdminRequestContext
-from .. import routes as test_module
-from ...core.in_memory import InMemoryProfile
->>>>>>> 0a3a44ee
 
 did_doc = DIDDoc.deserialize(DOC)
 
