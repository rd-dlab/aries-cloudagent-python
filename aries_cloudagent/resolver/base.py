"""Base Class for DID Resolvers."""

from abc import ABC, abstractmethod
from enum import Enum
from typing import Sequence, Union

<<<<<<< HEAD
from .diddoc import ResolvedDIDDoc
from ..config.injection_context import InjectionContext
=======
from ..connections.models.diddoc_v2.diddoc import DIDDoc
>>>>>>> 0a3a44ee
from ..core.profile import Profile
from ..core.error import BaseError
from .did import DID


class ResolverError(BaseError):
    """Base class for resolver exceptions."""


class DIDNotFound(ResolverError):
    """Raised when DID is not found in verifiable data registry."""


class DIDMethodNotSupported(ResolverError):
    """Raised when no resolver is registered for a given did method."""


class ResolverType(Enum):
    """Resolver Type declarations."""

    NATIVE = "native"
    NON_NATIVE = "non-native"


class BaseDIDResolver(ABC):
    """Base Class for DID Resolvers."""

    def __init__(self, type_: ResolverType = None):
        """Initialize BaseDIDResolver.

        Args:
            type_ (Type): Type of resolver, native or non-native
        """
        self.type = type_ or ResolverType.NON_NATIVE

    @abstractmethod
    async def setup(self, context: InjectionContext):
        """Do asynchronous resolver setup."""

    @property
    def native(self):
        """Return if this resolver is native."""
        return self.type == ResolverType.NATIVE

    @property
    @abstractmethod
    def supported_methods(self) -> Sequence[str]:
        """Return list of DID methods supported by this resolver."""

    def supports(self, method: str) -> bool:
        """Return if this resolver supports the given method."""
        return method in self.supported_methods

    async def resolve(self, profile: Profile, did: Union[str, DID]) -> ResolvedDIDDoc:
        """Resolve a DID using this resolver."""
        if isinstance(did, str):
            did = DID(did)

        if not self.supports(did.method):
            raise DIDMethodNotSupported(
                f"{did.method} is not supported by {self.__class__.__name__} resolver."
            )
        return await self._resolve(profile, did)

    @abstractmethod
<<<<<<< HEAD
    async def _resolve(self, profile: Profile, did: DID) -> ResolvedDIDDoc:
=======
    async def resolve(self, profile: Profile, did: str) -> DIDDoc:
>>>>>>> 0a3a44ee
        """Resolve a DID using this resolver."""<|MERGE_RESOLUTION|>--- conflicted
+++ resolved
@@ -4,14 +4,10 @@
 from enum import Enum
 from typing import Sequence, Union
 
-<<<<<<< HEAD
-from .diddoc import ResolvedDIDDoc
 from ..config.injection_context import InjectionContext
-=======
 from ..connections.models.diddoc_v2.diddoc import DIDDoc
->>>>>>> 0a3a44ee
+from ..core.error import BaseError
 from ..core.profile import Profile
-from ..core.error import BaseError
 from .did import DID
 
 
@@ -63,7 +59,7 @@
         """Return if this resolver supports the given method."""
         return method in self.supported_methods
 
-    async def resolve(self, profile: Profile, did: Union[str, DID]) -> ResolvedDIDDoc:
+    async def resolve(self, profile: Profile, did: Union[str, DID]) -> DIDDoc:
         """Resolve a DID using this resolver."""
         if isinstance(did, str):
             did = DID(did)
@@ -75,9 +71,5 @@
         return await self._resolve(profile, did)
 
     @abstractmethod
-<<<<<<< HEAD
-    async def _resolve(self, profile: Profile, did: DID) -> ResolvedDIDDoc:
-=======
-    async def resolve(self, profile: Profile, did: str) -> DIDDoc:
->>>>>>> 0a3a44ee
+    async def _resolve(self, profile: Profile, did: DID) -> DIDDoc:
         """Resolve a DID using this resolver."""