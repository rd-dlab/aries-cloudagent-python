import asyncio
import json
import pytest

from asynctest import TestCase as AsyncTestCase
from asynctest import mock as async_mock

from ...cache.basic import BasicCache
from ...indy.issuer import IndyIssuer, IndyIssuerError
from ...ledger.endpoint_type import EndpointType
from ...ledger.indy import (
    BadLedgerRequestError,
    ClosedPoolError,
    ErrorCode,
    IndyErrorHandler,
    IndyError,
    IndyLedger,
    LedgerConfigError,
    LedgerError,
    LedgerTransactionError,
    Role,
    TAA_ACCEPTED_RECORD_TYPE,
)
from ...storage.record import StorageRecord
from ...wallet.base import DIDInfo


class TestRole(AsyncTestCase):
    async def test_role(self):
        assert Role.get(2) is Role.STEWARD
        assert Role.get(0) is Role.TRUSTEE
        assert Role.get(101) is Role.ENDORSER
        assert Role.get(201) is Role.NETWORK_MONITOR
        assert Role.get(None) is Role.USER
        assert Role.get(-1) is None
        assert Role.get("user") is Role.USER
        assert Role.get("steward") is Role.STEWARD
        assert Role.get("trustee") is Role.TRUSTEE
        assert Role.get("endorser") is Role.ENDORSER
        assert Role.get("network_monitor") is Role.NETWORK_MONITOR
        assert Role.get("ROLE_REMOVE") is None

        assert Role.STEWARD.to_indy_num_str() == "2"
        assert Role.TRUSTEE.to_indy_num_str() == "0"
        assert Role.ENDORSER.to_indy_num_str() == "101"
        assert Role.NETWORK_MONITOR.to_indy_num_str() == "201"
        assert Role.USER.to_indy_num_str() is None
        assert Role.ROLE_REMOVE.to_indy_num_str() == ""

        assert Role.STEWARD.token() == "STEWARD"
        assert Role.TRUSTEE.token() == "TRUSTEE"
        assert Role.ENDORSER.token() == "ENDORSER"
        assert Role.NETWORK_MONITOR.token() == "NETWORK_MONITOR"
        assert Role.USER.token() is None
        assert Role.ROLE_REMOVE.to_indy_num_str() == ""


@pytest.mark.indy
class TestIndyLedger(AsyncTestCase):
    test_did = "55GkHamhTU1ZbTbV2ab9DE"
    test_did_info = DIDInfo(
        test_did, "3Dn1SJNPaCXcvvJvSbsFWP2xaCjMom3can8CQNhWrTRx", None
    )
    test_verkey = "3Dn1SJNPaCXcvvJvSbsFWP2xaCjMom3can8CQNhWrTRx"

    async def test_init(self):
        mock_wallet = async_mock.MagicMock()
        mock_wallet.type = "indy"
        mock_pool = async_mock.MagicMock()
        ledger = IndyLedger(mock_pool, mock_wallet)

        assert ledger.type == "indy"
        assert ledger.did_to_nym(ledger.nym_to_did(self.test_did)) == self.test_did

    async def test_init_non_indy(self):
        mock_wallet = async_mock.MagicMock()
        mock_wallet.type = "non-indy"
        with self.assertRaises(LedgerConfigError):
            mock_pool = async_mock.MagicMock()
            mock_pool.name = "name"
            IndyLedger(mock_pool, mock_wallet)

    async def test_submit_pool_closed(self):
        mock_wallet = async_mock.MagicMock()
        mock_wallet.type = "indy"
        mock_pool = async_mock.MagicMock()
        mock_pool.__aenter__ = async_mock.CoroutineMock(return_value=mock_pool)
        mock_pool.opened = False
        ledger = IndyLedger(mock_pool, mock_wallet)

        with self.assertRaises(ClosedPoolError) as context:
            await ledger._submit("{}", False)
        assert "sign and submit request to closed pool" in str(context.exception)

    @async_mock.patch("indy.ledger.sign_and_submit_request")
    async def test_submit_signed(self, mock_sign_submit):
        mock_sign_submit.return_value = '{"op": "REPLY"}'

        mock_wallet = async_mock.MagicMock()
        mock_wallet.type = "indy"
        mock_pool = async_mock.MagicMock()
        mock_pool.opened = True

        ledger = IndyLedger(mock_pool, mock_wallet)

        async with ledger:
            mock_wallet.get_public_did = async_mock.CoroutineMock()
            mock_wallet.get_public_did.return_value = None

            with self.assertRaises(BadLedgerRequestError):
                await ledger._submit("{}", True)

            mock_wallet.get_public_did = async_mock.CoroutineMock()
            mock_did = mock_wallet.get_public_did.return_value
            mock_did.did = self.test_did

            await ledger._submit("{}", True, False)

            mock_wallet.get_public_did.assert_called_once_with()

            mock_sign_submit.assert_called_once_with(
                mock_pool.handle, mock_wallet.handle, mock_did.did, "{}"
            )

    @async_mock.patch("indy.ledger.sign_and_submit_request")
    @async_mock.patch("indy.ledger.append_txn_author_agreement_acceptance_to_request")
    async def test_submit_signed_taa_accept(
        self,
        mock_append_taa,
        mock_sign_submit,
    ):

        mock_append_taa.return_value = "{}"
        mock_sign_submit.return_value = '{"op": "REPLY"}'

        mock_wallet = async_mock.MagicMock()
        mock_wallet.type = "indy"

        mock_pool = async_mock.MagicMock()

        ledger = IndyLedger(mock_pool, mock_wallet)
        ledger.get_latest_txn_author_acceptance = async_mock.CoroutineMock(
            return_value={
                "text": "sample",
                "version": "0.0",
                "digest": "digest",
                "mechanism": "dummy",
                "time": "now",
            }
        )

        async with ledger:
            mock_wallet.get_public_did = async_mock.CoroutineMock()
            mock_did = mock_wallet.get_public_did.return_value
            mock_did.did = self.test_did

            await ledger._submit(
                request_json="{}",
                sign=None,
                taa_accept=True,
                sign_did=self.test_did_info,
            )

            mock_wallet.get_public_did.assert_not_called()
            mock_append_taa.assert_called_once_with(
                "{}", "sample", "0.0", "digest", "dummy", "now"
            )
            mock_sign_submit.assert_called_once_with(
                ledger.pool.handle, ledger.wallet.handle, self.test_did, "{}"
            )

    @async_mock.patch("indy.ledger.submit_request")
    async def test_submit_unsigned(
        self,
        mock_submit,
    ):

        mock_did = async_mock.MagicMock()

        future = asyncio.Future()
        future.set_result(mock_did)

        mock_submit.return_value = '{"op": "REPLY"}'

        mock_wallet = async_mock.MagicMock()
        mock_wallet.type = "indy"
        mock_wallet.get_public_did.return_value = future

        mock_pool = async_mock.MagicMock()

        ledger = IndyLedger(mock_pool, mock_wallet)

        async with ledger:
            await ledger._submit("{}", False)

            mock_wallet.get_public_did.assert_not_called()

            mock_submit.assert_called_once_with(ledger.pool.handle, "{}")

    @async_mock.patch("indy.ledger.submit_request")
    async def test_submit_unsigned_ledger_transaction_error(
        self,
        mock_submit,
    ):

        mock_did = async_mock.MagicMock()

        future = asyncio.Future()
        future.set_result(mock_did)

        mock_submit.return_value = '{"op": "NO-SUCH-OP"}'

        mock_wallet = async_mock.MagicMock()
        mock_wallet.type = "indy"
        mock_wallet.get_public_did.return_value = future

        mock_pool = async_mock.MagicMock()

        ledger = IndyLedger(mock_pool, mock_wallet)

        async with ledger:
            with self.assertRaises(LedgerTransactionError):
                await ledger._submit("{}", False)

            mock_wallet.get_public_did.assert_not_called()

            mock_submit.assert_called_once_with(ledger.pool.handle, "{}")

    @async_mock.patch("indy.ledger.submit_request")
    async def test_submit_rejected(
        self,
        mock_submit,
    ):

        mock_did = async_mock.MagicMock()

        future = asyncio.Future()
        future.set_result(mock_did)

        mock_submit.return_value = '{"op": "REQNACK", "reason": "a reason"}'

        mock_wallet = async_mock.MagicMock()
        mock_wallet.type = "indy"
        mock_wallet.get_public_did.return_value = future

        mock_pool = async_mock.MagicMock()
        ledger = IndyLedger(mock_pool, mock_wallet)

        async with ledger:
            with self.assertRaises(LedgerTransactionError) as context:
                await ledger._submit("{}", False)
            assert "Ledger rejected transaction request" in str(context.exception)

        mock_submit.return_value = '{"op": "REJECT", "reason": "another reason"}'

        mock_wallet = async_mock.MagicMock()
        mock_wallet.type = "indy"
        mock_wallet.get_public_did.return_value = future

        mock_pool = async_mock.MagicMock()
        ledger = IndyLedger(mock_pool, mock_wallet)

        async with ledger:
            with self.assertRaises(LedgerTransactionError) as context:
                await ledger._submit("{}", False)
            assert "Ledger rejected transaction request" in str(context.exception)

    @async_mock.patch("aries_cloudagent.ledger.indy.IndyLedger._submit")
    @async_mock.patch("aries_cloudagent.ledger.indy.IndyLedger.fetch_schema_by_id")
    @async_mock.patch("aries_cloudagent.ledger.indy.IndyLedger.fetch_schema_by_seq_no")
    @async_mock.patch("aries_cloudagent.storage.indy.IndyStorage.add_record")
    @async_mock.patch("indy.ledger.build_schema_request")
    async def test_send_schema(
        self,
        mock_build_schema_req,
        mock_add_record,
        mock_fetch_schema_by_seq_no,
        mock_fetch_schema_by_id,
        mock_submit,
    ):
        mock_wallet = async_mock.MagicMock()
        mock_wallet.type = "indy"

<<<<<<< HEAD
        issuer = async_mock.MagicMock(BaseIssuer)
        mock_pool = async_mock.MagicMock()
        ledger = IndyLedger(mock_pool, mock_wallet)
=======
        issuer = async_mock.MagicMock(IndyIssuer)
        ledger = IndyLedger("name", mock_wallet)
>>>>>>> dc4b6d9d

        issuer.create_schema.return_value = ("schema_issuer_did:name:1.0", "{}")
        mock_fetch_schema_by_id.return_value = None
        mock_fetch_schema_by_seq_no.return_value = None

        mock_submit.return_value = (
            r'{"op":"REPLY","result":{"txnMetadata":{"seqNo": 1}}}'
        )

        async with ledger:
            mock_wallet.get_public_did = async_mock.CoroutineMock()
            mock_wallet.get_public_did.return_value = None

            with self.assertRaises(BadLedgerRequestError):
                schema_id, schema_def = await ledger.create_and_send_schema(
                    issuer, "schema_name", "schema_version", [1, 2, 3]
                )

            mock_wallet.get_public_did = async_mock.CoroutineMock()
            mock_did = mock_wallet.get_public_did.return_value
            mock_did.did = self.test_did

            schema_id, schema_def = await ledger.create_and_send_schema(
                issuer, "schema_name", "schema_version", [1, 2, 3]
            )

            mock_wallet.get_public_did.assert_called_once_with()
            issuer.create_schema.assert_called_once_with(
                mock_did.did, "schema_name", "schema_version", [1, 2, 3]
            )

            mock_build_schema_req.assert_called_once_with(
                mock_did.did, issuer.create_schema.return_value[1]
            )

            mock_submit.assert_called_once_with(
                mock_build_schema_req.return_value,
                True,
                sign_did=mock_wallet.get_public_did.return_value,
            )

            assert schema_id == issuer.create_schema.return_value[0]

    @async_mock.patch("aries_cloudagent.ledger.indy.IndyLedger.check_existing_schema")
    @async_mock.patch("aries_cloudagent.storage.indy.IndyStorage.add_record")
    @async_mock.patch("indy.ledger.build_schema_request")
    async def test_send_schema_already_exists(
        self,
        mock_build_schema_req,
        mock_add_record,
        mock_check_existing,
    ):
        # mock_did = async_mock.CoroutineMock()

        mock_wallet = async_mock.MagicMock()
        mock_wallet.type = "indy"
        mock_wallet.get_public_did = async_mock.CoroutineMock()
        mock_wallet.get_public_did.return_value.did = "abc"

        fetch_schema_id = (
            f"{mock_wallet.get_public_did.return_value.did}:2:"
            "schema_name:schema_version"
        )
        mock_check_existing.return_value = (fetch_schema_id, {})

        issuer = async_mock.MagicMock(IndyIssuer)
        issuer.create_schema.return_value = ("1", "{}")
        mock_pool = async_mock.MagicMock()
        ledger = IndyLedger(mock_pool, mock_wallet)

        with async_mock.patch.object(
            ledger, "get_indy_storage", async_mock.MagicMock()
        ) as mock_get_storage:
            mock_add_record = async_mock.CoroutineMock()
            mock_get_storage.return_value = async_mock.MagicMock(
                add_record=mock_add_record
            )

            async with ledger:
                schema_id, schema_def = await ledger.create_and_send_schema(
                    issuer, "schema_name", "schema_version", [1, 2, 3]
                )
                assert schema_id == fetch_schema_id
                assert schema_def == {}

            mock_add_record.assert_not_called()

    @async_mock.patch("aries_cloudagent.ledger.indy.IndyLedger.check_existing_schema")
    @async_mock.patch("aries_cloudagent.storage.indy.IndyStorage.add_record")
    @async_mock.patch("indy.ledger.build_schema_request")
    async def test_send_schema_ledger_transaction_error_already_exists(
        self,
        mock_build_schema_req,
        mock_add_record,
        mock_check_existing,
    ):

        mock_wallet = async_mock.MagicMock()
        mock_wallet.type = "indy"
        mock_wallet.get_public_did = async_mock.CoroutineMock()
        mock_wallet.get_public_did.return_value.did = "abc"

        fetch_schema_id = (
            f"{mock_wallet.get_public_did.return_value.did}:2:"
            "schema_name:schema_version"
        )
        mock_check_existing.side_effect = [None, (fetch_schema_id, "{}")]

        issuer = async_mock.MagicMock(IndyIssuer)
        issuer.create_schema.return_value = ("1", "{}")
        mock_pool = async_mock.MagicMock()
        ledger = IndyLedger(mock_pool, mock_wallet)
        ledger._submit = async_mock.CoroutineMock(
            side_effect=LedgerTransactionError("UnauthorizedClientRequest")
        )

        async with ledger:
            schema_id, schema_def = await ledger.create_and_send_schema(
                issuer, "schema_name", "schema_version", [1, 2, 3]
            )
            assert schema_id == fetch_schema_id

    @async_mock.patch("aries_cloudagent.ledger.indy.IndyLedger.check_existing_schema")
    async def test_send_schema_ledger_read_only(
        self,
        mock_check_existing,
    ):

        mock_wallet = async_mock.MagicMock()
        mock_wallet.type = "indy"
        mock_wallet.get_public_did = async_mock.CoroutineMock()
        mock_wallet.get_public_did.return_value.did = "abc"

        fetch_schema_id = (
            f"{mock_wallet.get_public_did.return_value.did}:2:"
            "schema_name:schema_version"
        )
        mock_check_existing.side_effect = [None, fetch_schema_id]

        issuer = async_mock.MagicMock(IndyIssuer)
        issuer.create_schema.return_value = ("1", "{}")
        mock_pool = async_mock.MagicMock()
        mock_pool.name = "name"
        ledger = IndyLedger(mock_pool, mock_wallet, read_only=True)

        async with ledger:
            with self.assertRaises(LedgerError) as context:
                await ledger.create_and_send_schema(
                    issuer, "schema_name", "schema_version", [1, 2, 3]
                )
            assert "read only" in str(context.exception)

    @async_mock.patch("aries_cloudagent.ledger.indy.IndyLedger.check_existing_schema")
    async def test_send_schema_issuer_error(
        self,
        mock_check_existing,
    ):

        mock_wallet = async_mock.MagicMock()
        mock_wallet.type = "indy"
        mock_wallet.get_public_did = async_mock.CoroutineMock()
        mock_wallet.get_public_did.return_value.did = "abc"

        fetch_schema_id = (
            f"{mock_wallet.get_public_did.return_value.did}:2:"
            "schema_name:schema_version"
        )
        mock_check_existing.side_effect = [None, fetch_schema_id]

        issuer = async_mock.MagicMock(IndyIssuer)
        issuer.create_schema = async_mock.CoroutineMock(
            side_effect=IndyIssuerError("dummy error")
        )
        mock_pool = async_mock.MagicMock()
        ledger = IndyLedger(mock_pool, mock_wallet)

        async with ledger:
            with self.assertRaises(LedgerError) as context:
                await ledger.create_and_send_schema(
                    issuer, "schema_name", "schema_version", [1, 2, 3]
                )
            assert "dummy error" in str(context.exception)

    @async_mock.patch("aries_cloudagent.ledger.indy.IndyLedger.check_existing_schema")
    @async_mock.patch("aries_cloudagent.storage.indy.IndyStorage.add_record")
    @async_mock.patch("indy.ledger.build_schema_request")
    async def test_send_schema_ledger_transaction_error(
        self,
        mock_build_schema_req,
        mock_add_record,
        mock_check_existing,
    ):

        mock_wallet = async_mock.MagicMock()
        mock_wallet.type = "indy"
        mock_wallet.get_public_did = async_mock.CoroutineMock()
        mock_wallet.get_public_did.return_value.did = "abc"

        fetch_schema_id = (
            f"{mock_wallet.get_public_did.return_value.did}:2:"
            "schema_name:schema_version"
        )
        mock_check_existing.side_effect = [None, fetch_schema_id]

        issuer = async_mock.MagicMock(IndyIssuer)
        issuer.create_schema.return_value = ("1", "{}")
        mock_pool = async_mock.MagicMock()
        ledger = IndyLedger(mock_pool, mock_wallet)
        ledger._submit = async_mock.CoroutineMock(
            side_effect=LedgerTransactionError("Some other error message")
        )

        async with ledger:
            with self.assertRaises(LedgerTransactionError):
                await ledger.create_and_send_schema(
                    issuer, "schema_name", "schema_version", [1, 2, 3]
                )

    @async_mock.patch("aries_cloudagent.ledger.indy.IndyLedger._submit")
    @async_mock.patch("aries_cloudagent.ledger.indy.IndyLedger.fetch_schema_by_id")
    @async_mock.patch("aries_cloudagent.ledger.indy.IndyLedger.fetch_schema_by_seq_no")
    @async_mock.patch("aries_cloudagent.storage.indy.IndyStorage.add_record")
    @async_mock.patch("indy.ledger.build_schema_request")
    async def test_send_schema_no_seq_no(
        self,
        mock_build_schema_req,
        mock_add_record,
        mock_fetch_schema_by_seq_no,
        mock_fetch_schema_by_id,
        mock_submit,
    ):
        mock_wallet = async_mock.MagicMock()
        mock_wallet.type = "indy"

<<<<<<< HEAD
        issuer = async_mock.MagicMock(BaseIssuer)
        mock_pool = async_mock.MagicMock()
        ledger = IndyLedger(mock_pool, mock_wallet)
=======
        issuer = async_mock.MagicMock(IndyIssuer)
        ledger = IndyLedger("name", mock_wallet)
>>>>>>> dc4b6d9d

        issuer.create_schema.return_value = ("schema_issuer_did:name:1.0", "{}")
        mock_fetch_schema_by_id.return_value = None
        mock_fetch_schema_by_seq_no.return_value = None

        mock_submit.return_value = (
            r'{"op":"REPLY","result":{"txnMetadata":{"no": "seqNo"}}}'
        )

        async with ledger:
            mock_wallet.get_public_did = async_mock.CoroutineMock()
            mock_did = mock_wallet.get_public_did.return_value
            mock_did.did = self.test_did

            with self.assertRaises(LedgerError) as context:
                await ledger.create_and_send_schema(
                    issuer, "schema_name", "schema_version", [1, 2, 3]
                )
            assert "schema sequence number" in str(context.exception)

    @async_mock.patch("aries_cloudagent.ledger.indy.IndyLedger.fetch_schema_by_id")
    async def test_check_existing_schema(
        self,
        mock_fetch_schema_by_id,
    ):
        mock_wallet = async_mock.MagicMock()
        mock_wallet.type = "indy"
        mock_wallet.get_public_did = async_mock.CoroutineMock()
        mock_did = mock_wallet.get_public_did.return_value
        mock_did.did = self.test_did

        mock_fetch_schema_by_id.return_value = {"attrNames": ["a", "b", "c"]}

        mock_pool = async_mock.MagicMock()
        ledger = IndyLedger(mock_pool, mock_wallet)
        async with ledger:
            schema_id, schema_def = await ledger.check_existing_schema(
                public_did=self.test_did,
                schema_name="test",
                schema_version="1.0",
                attribute_names=["c", "b", "a"],
            )
            assert schema_id == f"{self.test_did}:2:test:1.0"

            with self.assertRaises(LedgerTransactionError):
                await ledger.check_existing_schema(
                    public_did=self.test_did,
                    schema_name="test",
                    schema_version="1.0",
                    attribute_names=["a", "b", "c", "d"],
                )

    @async_mock.patch("aries_cloudagent.ledger.indy.IndyLedger._submit")
    @async_mock.patch("indy.ledger.build_get_schema_request")
    @async_mock.patch("indy.ledger.parse_get_schema_response")
    async def test_get_schema(
        self,
        mock_parse_get_schema_resp,
        mock_build_get_schema_req,
        mock_submit,
    ):
        mock_wallet = async_mock.MagicMock()
        mock_wallet.type = "indy"
        mock_wallet.get_public_did = async_mock.CoroutineMock()
        mock_did = mock_wallet.get_public_did.return_value
        mock_did.did = self.test_did

        mock_parse_get_schema_resp.return_value = (None, '{"attrNames": ["a", "b"]}')

        mock_submit.return_value = '{"result":{"seqNo":1}}'

        mock_pool = async_mock.MagicMock()
        mock_pool.name = "name"
        ledger = IndyLedger(mock_pool, mock_wallet, cache=BasicCache())

        async with ledger:
            response = await ledger.get_schema("schema_id")

            mock_wallet.get_public_did.assert_called_once_with()
            mock_build_get_schema_req.assert_called_once_with(mock_did.did, "schema_id")
            mock_submit.assert_called_once_with(
                mock_build_get_schema_req.return_value, sign_did=mock_did
            )
            mock_parse_get_schema_resp.assert_called_once_with(mock_submit.return_value)

            assert response == json.loads(mock_parse_get_schema_resp.return_value[1])

            response == await ledger.get_schema("schema_id")  # cover get-from-cache
            assert response == json.loads(mock_parse_get_schema_resp.return_value[1])

    @async_mock.patch("aries_cloudagent.ledger.indy.IndyLedger._submit")
    @async_mock.patch("indy.ledger.build_get_schema_request")
    async def test_get_schema_not_found(
        self,
        mock_build_get_schema_req,
        mock_submit,
    ):
        mock_wallet = async_mock.MagicMock()
        mock_wallet.type = "indy"
        mock_wallet.get_public_did = async_mock.CoroutineMock()
        mock_did = mock_wallet.get_public_did.return_value
        mock_did.did = self.test_did

        mock_submit.return_value = json.dumps({"result": {"seqNo": None}})

        mock_pool = async_mock.MagicMock()
        mock_pool.name = "name"
        ledger = IndyLedger(mock_pool, mock_wallet, cache=BasicCache())

        async with ledger:
            response = await ledger.get_schema("schema_id")

            mock_wallet.get_public_did.assert_called_once_with()
            mock_build_get_schema_req.assert_called_once_with(mock_did.did, "schema_id")
            mock_submit.assert_called_once_with(
                mock_build_get_schema_req.return_value, sign_did=mock_did
            )

            assert response is None

    @async_mock.patch("aries_cloudagent.ledger.indy.IndyLedger._submit")
    @async_mock.patch("indy.ledger.build_get_txn_request")
    @async_mock.patch("indy.ledger.build_get_schema_request")
    @async_mock.patch("indy.ledger.parse_get_schema_response")
    async def test_get_schema_by_seq_no(
        self,
        mock_parse_get_schema_resp,
        mock_build_get_schema_req,
        mock_build_get_txn_req,
        mock_submit,
    ):
        mock_wallet = async_mock.MagicMock()
        mock_wallet.type = "indy"
        mock_wallet.get_public_did = async_mock.CoroutineMock()
        mock_did = mock_wallet.get_public_did.return_value
        mock_did.did = self.test_did

        mock_parse_get_schema_resp.return_value = (None, '{"attrNames": ["a", "b"]}')

        submissions = [
            json.dumps(
                {
                    "result": {
                        "data": {
                            "txn": {
                                "type": "101",
                                "metadata": {"from": self.test_did},
                                "data": {
                                    "data": {"name": "preferences", "version": "1.0"}
                                },
                            }
                        }
                    }
                }
            ),
            json.dumps({"result": {"seqNo": 999}}),
        ]  # need to subscript these in assertions later
        mock_submit.side_effect = [
            sub for sub in submissions
        ]  # becomes list iterator, unsubscriptable, in mock object

        mock_pool = async_mock.MagicMock()
        ledger = IndyLedger(mock_pool, mock_wallet)

        async with ledger:
            response = await ledger.get_schema("999")

            mock_wallet.get_public_did.assert_called_once_with()
            mock_build_get_txn_req.assert_called_once_with(None, None, seq_no=999)
            mock_build_get_schema_req.assert_called_once_with(
                mock_did.did, f"{self.test_did}:2:preferences:1.0"
            )
            mock_submit.assert_has_calls(
                [
                    async_mock.call(mock_build_get_txn_req.return_value),
                    async_mock.call(
                        mock_build_get_schema_req.return_value, sign_did=mock_did
                    ),
                ]
            )
            mock_parse_get_schema_resp.assert_called_once_with(submissions[1])

            assert response == json.loads(mock_parse_get_schema_resp.return_value[1])

    @async_mock.patch("aries_cloudagent.ledger.indy.IndyLedger._submit")
    @async_mock.patch("indy.ledger.build_get_txn_request")
    @async_mock.patch("indy.ledger.build_get_schema_request")
    @async_mock.patch("indy.ledger.parse_get_schema_response")
    async def test_get_schema_by_wrong_seq_no(
        self,
        mock_parse_get_schema_resp,
        mock_build_get_schema_req,
        mock_build_get_txn_req,
        mock_submit,
    ):
        mock_wallet = async_mock.MagicMock()
        mock_wallet.type = "indy"
        mock_wallet.get_public_did = async_mock.CoroutineMock()
        mock_did = mock_wallet.get_public_did.return_value
        mock_did.did = self.test_did

        mock_parse_get_schema_resp.return_value = (None, '{"attrNames": ["a", "b"]}')

        submissions = [
            json.dumps(
                {
                    "result": {
                        "data": {
                            "txn": {
                                "type": "102",
                            }
                        }
                    }
                }
            ),  # not a schema
            json.dumps({"result": {"seqNo": 999}}),
        ]  # need to subscript these in assertions later
        mock_submit.side_effect = [
            sub for sub in submissions
        ]  # becomes list iterator, unsubscriptable, in mock object

        mock_pool = async_mock.MagicMock()
        ledger = IndyLedger(mock_pool, mock_wallet)

        async with ledger:
            with self.assertRaises(LedgerTransactionError):
                await ledger.get_schema("999")

    @async_mock.patch("aries_cloudagent.ledger.indy.IndyLedger.get_schema")
    @async_mock.patch(
        "aries_cloudagent.ledger.indy.IndyLedger.fetch_credential_definition"
    )
    @async_mock.patch("aries_cloudagent.ledger.indy.IndyLedger._submit")
    @async_mock.patch("aries_cloudagent.storage.indy.IndyStorage.search_records")
    @async_mock.patch("aries_cloudagent.storage.indy.IndyStorage.add_record")
    @async_mock.patch("indy.ledger.build_cred_def_request")
    async def test_send_credential_definition(
        self,
        mock_build_cred_def,
        mock_add_record,
        mock_search_records,
        mock_submit,
        mock_fetch_cred_def,
        mock_get_schema,
    ):
        mock_wallet = async_mock.MagicMock()
        mock_wallet.type = "indy"

        mock_search_records.return_value.fetch_all = async_mock.CoroutineMock(
            return_value=[]
        )

        mock_get_schema.return_value = {"seqNo": 999}
        cred_def_id = f"{self.test_did}:3:CL:999:default"
        cred_def_value = {
            "primary": {"n": "...", "s": "...", "r": "...", "revocation": None}
        }
        cred_def = {
            "ver": "1.0",
            "id": cred_def_id,
            "schemaId": "999",
            "type": "CL",
            "tag": "default",
            "value": cred_def_value,
        }
        cred_def_json = json.dumps(cred_def)

        mock_fetch_cred_def.side_effect = [None, cred_def]

        issuer = async_mock.MagicMock(IndyIssuer)
        issuer.make_credential_definition_id.return_value = cred_def_id
        issuer.create_and_store_credential_definition.return_value = (
            cred_def_id,
            cred_def_json,
        )
        issuer.credential_definition_in_wallet.return_value = False
        mock_pool = async_mock.MagicMock()
        ledger = IndyLedger(mock_pool, mock_wallet)

        schema_id = "schema_issuer_did:name:1.0"
        tag = "default"

        async with ledger:
            mock_wallet.get_public_did = async_mock.CoroutineMock()
            mock_wallet.get_public_did.return_value = None

            with self.assertRaises(BadLedgerRequestError):
                await ledger.create_and_send_credential_definition(
                    issuer, schema_id, None, tag
                )

            mock_wallet.get_public_did = async_mock.CoroutineMock()
            mock_wallet.get_public_did.return_value = DIDInfo(
                self.test_did, self.test_verkey, None
            )
            mock_did = mock_wallet.get_public_did.return_value

            (
                result_id,
                result_def,
                novel,
            ) = await ledger.create_and_send_credential_definition(
                issuer, schema_id, None, tag
            )
            assert result_id == cred_def_id
            assert novel

            mock_wallet.get_public_did.assert_called_once_with()
            mock_get_schema.assert_called_once_with(schema_id)

            mock_build_cred_def.assert_called_once_with(mock_did.did, cred_def_json)

    @async_mock.patch("aries_cloudagent.ledger.indy.IndyLedger.get_schema")
    @async_mock.patch(
        "aries_cloudagent.ledger.indy.IndyLedger.fetch_credential_definition"
    )
    @async_mock.patch("aries_cloudagent.ledger.indy.IndyLedger._submit")
    @async_mock.patch("aries_cloudagent.storage.indy.IndyStorage.search_records")
    @async_mock.patch("aries_cloudagent.storage.indy.IndyStorage.add_record")
    @async_mock.patch("indy.ledger.build_cred_def_request")
    async def test_send_credential_definition_exists_in_ledger_and_wallet(
        self,
        mock_build_cred_def,
        mock_add_record,
        mock_search_records,
        mock_submit,
        mock_fetch_cred_def,
        mock_get_schema,
    ):
        mock_wallet = async_mock.MagicMock()
        mock_wallet.type = "indy"

        mock_search_records.return_value.fetch_all = async_mock.CoroutineMock(
            return_value=[]
        )

        mock_get_schema.return_value = {"seqNo": 999}
        cred_def_id = f"{self.test_did}:3:CL:999:default"
        cred_def_value = {
            "primary": {"n": "...", "s": "...", "r": "...", "revocation": None}
        }
        cred_def = {
            "ver": "1.0",
            "id": cred_def_id,
            "schemaId": "999",
            "type": "CL",
            "tag": "default",
            "value": cred_def_value,
        }
        cred_def_json = json.dumps(cred_def)

        mock_fetch_cred_def.return_value = {"mock": "cred-def"}

        issuer = async_mock.MagicMock(IndyIssuer)
        issuer.make_credential_definition_id.return_value = cred_def_id
        issuer.create_and_store_credential_definition.return_value = (
            cred_def_id,
            cred_def_json,
        )
        issuer.credential_definition_in_wallet.return_value = True
        mock_pool = async_mock.MagicMock()
        ledger = IndyLedger(mock_pool, mock_wallet)

        schema_id = "schema_issuer_did:name:1.0"
        tag = "default"

        with async_mock.patch.object(
            ledger, "get_indy_storage", async_mock.MagicMock()
        ) as mock_get_storage:
            mock_get_storage.return_value = async_mock.MagicMock(
                add_record=async_mock.CoroutineMock()
            )

            async with ledger:
                mock_wallet.get_public_did = async_mock.CoroutineMock()
                mock_wallet.get_public_did.return_value = DIDInfo(
                    self.test_did, self.test_verkey, None
                )
                mock_did = mock_wallet.get_public_did.return_value

                (
                    result_id,
                    result_def,
                    novel,
                ) = await ledger.create_and_send_credential_definition(
                    issuer, schema_id, None, tag
                )
                assert result_id == cred_def_id
                assert not novel

                mock_wallet.get_public_did.assert_called_once_with()
                mock_get_schema.assert_called_once_with(schema_id)

                mock_build_cred_def.assert_not_called()
                mock_get_storage.assert_not_called()

    @async_mock.patch("aries_cloudagent.ledger.indy.IndyLedger.get_schema")
    async def test_send_credential_definition_no_such_schema(
        self,
        mock_get_schema,
    ):
        mock_wallet = async_mock.MagicMock()
        mock_wallet.type = "indy"

        mock_get_schema.return_value = {}

<<<<<<< HEAD
        issuer = async_mock.MagicMock(BaseIssuer)
        mock_pool = async_mock.MagicMock()
        ledger = IndyLedger(mock_pool, mock_wallet)
=======
        issuer = async_mock.MagicMock(IndyIssuer)
        ledger = IndyLedger("name", mock_wallet)
>>>>>>> dc4b6d9d

        schema_id = "schema_issuer_did:name:1.0"
        tag = "default"

        async with ledger:
            mock_wallet.get_public_did = async_mock.CoroutineMock()

            with self.assertRaises(LedgerError):
                await ledger.create_and_send_credential_definition(
                    issuer, schema_id, None, tag
                )

    @async_mock.patch("aries_cloudagent.ledger.indy.IndyLedger.get_schema")
    @async_mock.patch(
        "aries_cloudagent.ledger.indy.IndyLedger.fetch_credential_definition"
    )
    @async_mock.patch("aries_cloudagent.ledger.indy.IndyLedger._submit")
    @async_mock.patch("aries_cloudagent.storage.indy.IndyStorage.search_records")
    @async_mock.patch("aries_cloudagent.storage.indy.IndyStorage.add_record")
    @async_mock.patch("indy.ledger.build_cred_def_request")
    async def test_send_credential_definition_offer_exception(
        self,
        mock_build_cred_def,
        mock_add_record,
        mock_search_records,
        mock_submit,
        mock_fetch_cred_def,
        mock_get_schema,
    ):
        mock_wallet = async_mock.MagicMock()
        mock_wallet.type = "indy"

        mock_search_records.return_value.fetch_all = async_mock.CoroutineMock(
            return_value=[]
        )

        mock_get_schema.return_value = {"seqNo": 999}

        issuer = async_mock.MagicMock(IndyIssuer)
        issuer.credential_definition_in_wallet.side_effect = IndyIssuerError(
            "common IO error"
        )
        mock_pool = async_mock.MagicMock()
        ledger = IndyLedger(mock_pool, mock_wallet)

        schema_id = "schema_issuer_did:name:1.0"
        tag = "default"

        async with ledger:
            mock_wallet.get_public_did = async_mock.CoroutineMock()

            with self.assertRaises(LedgerError):
                await ledger.create_and_send_credential_definition(
                    issuer, schema_id, None, tag
                )

    @async_mock.patch("aries_cloudagent.ledger.indy.IndyLedger.get_schema")
    @async_mock.patch(
        "aries_cloudagent.ledger.indy.IndyLedger.fetch_credential_definition"
    )
    async def test_send_credential_definition_cred_def_in_wallet_not_ledger(
        self,
        mock_fetch_cred_def,
        mock_get_schema,
    ):
        mock_wallet = async_mock.MagicMock()
        mock_wallet.type = "indy"

        mock_get_schema.return_value = {"seqNo": 999}
        cred_def_id = f"{self.test_did}:3:CL:999:default"
        cred_def_value = {
            "primary": {"n": "...", "s": "...", "r": "...", "revocation": None}
        }
        cred_def = {
            "ver": "1.0",
            "id": cred_def_id,
            "schemaId": "999",
            "type": "CL",
            "tag": "default",
            "value": cred_def_value,
        }
        cred_def_json = json.dumps(cred_def)

        mock_fetch_cred_def.return_value = {}

<<<<<<< HEAD
        issuer = async_mock.MagicMock(BaseIssuer)
        mock_pool = async_mock.MagicMock()
        ledger = IndyLedger(mock_pool, mock_wallet)
=======
        issuer = async_mock.MagicMock(IndyIssuer)
        ledger = IndyLedger("name", mock_wallet)
>>>>>>> dc4b6d9d

        schema_id = "schema_issuer_did:name:1.0"
        tag = "default"

        async with ledger:
            mock_wallet.get_public_did = async_mock.CoroutineMock()

            with self.assertRaises(LedgerError):
                await ledger.create_and_send_credential_definition(
                    issuer, schema_id, None, tag
                )

    @async_mock.patch("aries_cloudagent.ledger.indy.IndyLedger.get_schema")
    @async_mock.patch(
        "aries_cloudagent.ledger.indy.IndyLedger.fetch_credential_definition"
    )
    async def test_send_credential_definition_cred_def_not_on_ledger_wallet_check_x(
        self,
        mock_fetch_cred_def,
        mock_get_schema,
    ):
        mock_wallet = async_mock.MagicMock()
        mock_wallet.type = "indy"

        mock_get_schema.return_value = {"seqNo": 999}
        cred_def_id = f"{self.test_did}:3:CL:999:default"
        cred_def_value = {
            "primary": {"n": "...", "s": "...", "r": "...", "revocation": None}
        }
        cred_def = {
            "ver": "1.0",
            "id": cred_def_id,
            "schemaId": "999",
            "type": "CL",
            "tag": "default",
            "value": cred_def_value,
        }
        cred_def_json = json.dumps(cred_def)

        mock_fetch_cred_def.return_value = {}

        issuer = async_mock.MagicMock(IndyIssuer)
        issuer.credential_definition_in_wallet = async_mock.CoroutineMock(
            side_effect=IndyIssuerError("dummy error")
        )
        mock_pool = async_mock.MagicMock()
        ledger = IndyLedger(mock_pool, mock_wallet)

        schema_id = "schema_issuer_did:name:1.0"
        tag = "default"

        async with ledger:
            mock_wallet.get_public_did = async_mock.CoroutineMock()

            with self.assertRaises(LedgerError) as context:
                await ledger.create_and_send_credential_definition(
                    issuer, schema_id, None, tag
                )
            assert "dummy error" in str(context.exception)

    @async_mock.patch("aries_cloudagent.ledger.indy.IndyLedger.get_schema")
    @async_mock.patch(
        "aries_cloudagent.ledger.indy.IndyLedger.fetch_credential_definition"
    )
    async def test_send_credential_definition_cred_def_not_on_ledger_nor_wallet_send_x(
        self,
        mock_fetch_cred_def,
        mock_get_schema,
    ):
        mock_wallet = async_mock.MagicMock()
        mock_wallet.type = "indy"

        mock_get_schema.return_value = {"seqNo": 999}
        cred_def_id = f"{self.test_did}:3:CL:999:default"
        cred_def_value = {
            "primary": {"n": "...", "s": "...", "r": "...", "revocation": None}
        }
        cred_def = {
            "ver": "1.0",
            "id": cred_def_id,
            "schemaId": "999",
            "type": "CL",
            "tag": "default",
            "value": cred_def_value,
        }
        cred_def_json = json.dumps(cred_def)

        mock_fetch_cred_def.return_value = {}

        issuer = async_mock.MagicMock(IndyIssuer)
        issuer.credential_definition_in_wallet = async_mock.CoroutineMock(
            return_value=False
        )
        issuer.create_and_store_credential_definition = async_mock.CoroutineMock(
            side_effect=IndyIssuerError("dummy error")
        )
        mock_pool = async_mock.MagicMock()
        ledger = IndyLedger(mock_pool, mock_wallet)

        schema_id = "schema_issuer_did:name:1.0"
        tag = "default"

        async with ledger:
            mock_wallet.get_public_did = async_mock.CoroutineMock()

            with self.assertRaises(LedgerError) as context:
                await ledger.create_and_send_credential_definition(
                    issuer, schema_id, None, tag
                )
            assert "dummy error" in str(context.exception)

    @async_mock.patch("aries_cloudagent.ledger.indy.IndyLedger.get_schema")
    @async_mock.patch(
        "aries_cloudagent.ledger.indy.IndyLedger.fetch_credential_definition"
    )
    async def test_send_credential_definition_read_only(
        self,
        mock_fetch_cred_def,
        mock_get_schema,
    ):
        mock_wallet = async_mock.MagicMock()
        mock_wallet.type = "indy"

        mock_get_schema.return_value = {"seqNo": 999}
        cred_def_id = f"{self.test_did}:3:CL:999:default"
        cred_def_value = {
            "primary": {"n": "...", "s": "...", "r": "...", "revocation": None}
        }
        cred_def = {
            "ver": "1.0",
            "id": cred_def_id,
            "schemaId": "999",
            "type": "CL",
            "tag": "default",
            "value": cred_def_value,
        }
        cred_def_json = json.dumps(cred_def)

        mock_fetch_cred_def.return_value = {}

        issuer = async_mock.MagicMock(IndyIssuer)
        issuer.credential_definition_in_wallet = async_mock.CoroutineMock(
            return_value=False
        )
        issuer.create_and_store_credential_definition = async_mock.CoroutineMock(
            return_value=("cred-def-id", "cred-def-json")
        )
        mock_pool = async_mock.MagicMock()
        mock_pool.name = "name"
        ledger = IndyLedger(mock_pool, mock_wallet, read_only=True)

        schema_id = "schema_issuer_did:name:1.0"
        tag = "default"

        async with ledger:
            mock_wallet.get_public_did = async_mock.CoroutineMock()

            with self.assertRaises(LedgerError) as context:
                await ledger.create_and_send_credential_definition(
                    issuer, schema_id, None, tag
                )
            assert "read only" in str(context.exception)

    @async_mock.patch("aries_cloudagent.ledger.indy.IndyLedger.get_schema")
    @async_mock.patch(
        "aries_cloudagent.ledger.indy.IndyLedger.fetch_credential_definition"
    )
    async def test_send_credential_definition_cred_def_on_ledger_not_in_wallet(
        self,
        mock_fetch_cred_def,
        mock_get_schema,
    ):
        mock_wallet = async_mock.MagicMock()
        mock_wallet.type = "indy"

        mock_get_schema.return_value = {"seqNo": 999}
        cred_def_id = f"{self.test_did}:3:CL:999:default"
        cred_def_value = {
            "primary": {"n": "...", "s": "...", "r": "...", "revocation": None}
        }
        cred_def = {
            "ver": "1.0",
            "id": cred_def_id,
            "schemaId": "999",
            "type": "CL",
            "tag": "default",
            "value": cred_def_value,
        }
        cred_def_json = json.dumps(cred_def)

        mock_fetch_cred_def.return_value = cred_def

        issuer = async_mock.MagicMock(IndyIssuer)
        issuer.credential_definition_in_wallet = async_mock.CoroutineMock(
            return_value=False
        )
        mock_pool = async_mock.MagicMock()
        ledger = IndyLedger(mock_pool, mock_wallet)

        schema_id = "schema_issuer_did:name:1.0"
        tag = "default"

        async with ledger:
            mock_wallet.get_public_did = async_mock.CoroutineMock()

            with self.assertRaises(LedgerError):
                await ledger.create_and_send_credential_definition(
                    issuer, schema_id, None, tag
                )

    @async_mock.patch("aries_cloudagent.ledger.indy.IndyLedger.get_schema")
    @async_mock.patch(
        "aries_cloudagent.ledger.indy.IndyLedger.fetch_credential_definition"
    )
    @async_mock.patch("aries_cloudagent.ledger.indy.IndyLedger._submit")
    @async_mock.patch("aries_cloudagent.storage.indy.IndyStorage.search_records")
    @async_mock.patch("aries_cloudagent.storage.indy.IndyStorage.add_record")
    @async_mock.patch("indy.ledger.build_cred_def_request")
    async def test_send_credential_definition_on_ledger_in_wallet(
        self,
        mock_build_cred_def,
        mock_add_record,
        mock_search_records,
        mock_submit,
        mock_fetch_cred_def,
        mock_get_schema,
    ):
        mock_wallet = async_mock.MagicMock()
        mock_wallet.type = "indy"

        mock_search_records.return_value.fetch_all = async_mock.CoroutineMock(
            return_value=[]
        )

        mock_get_schema.return_value = {"seqNo": 999}
        cred_def_id = f"{self.test_did}:3:CL:999:default"
        cred_def_value = {
            "primary": {"n": "...", "s": "...", "r": "...", "revocation": None}
        }
        cred_def = {
            "ver": "1.0",
            "id": cred_def_id,
            "schemaId": "999",
            "type": "CL",
            "tag": "default",
            "value": cred_def_value,
        }
        cred_def_json = json.dumps(cred_def)

        mock_fetch_cred_def.return_value = cred_def

        issuer = async_mock.MagicMock(IndyIssuer)
        issuer.make_credential_definition_id.return_value = cred_def_id
        issuer.create_and_store_credential_definition.return_value = (
            cred_def_id,
            cred_def_json,
        )
        mock_pool = async_mock.MagicMock()
        ledger = IndyLedger(mock_pool, mock_wallet)

        schema_id = "schema_issuer_did:name:1.0"
        tag = "default"

        async with ledger:
            mock_wallet.get_public_did = async_mock.CoroutineMock()
            mock_wallet.get_public_did.return_value = None

            with self.assertRaises(BadLedgerRequestError):
                await ledger.create_and_send_credential_definition(
                    issuer, schema_id, None, tag
                )

            mock_wallet.get_public_did = async_mock.CoroutineMock()
            mock_wallet.get_public_did.return_value = DIDInfo(
                self.test_did, self.test_verkey, None
            )
            mock_did = mock_wallet.get_public_did.return_value

            (
                result_id,
                result_def,
                novel,
            ) = await ledger.create_and_send_credential_definition(
                issuer, schema_id, None, tag
            )
            assert result_id == cred_def_id

            mock_wallet.get_public_did.assert_called_once_with()
            mock_get_schema.assert_called_once_with(schema_id)

            mock_build_cred_def.assert_not_called()

    @async_mock.patch("aries_cloudagent.ledger.indy.IndyLedger.get_schema")
    @async_mock.patch(
        "aries_cloudagent.ledger.indy.IndyLedger.fetch_credential_definition"
    )
    @async_mock.patch("aries_cloudagent.ledger.indy.IndyLedger._submit")
    @async_mock.patch("aries_cloudagent.storage.indy.IndyStorage.search_records")
    @async_mock.patch("aries_cloudagent.storage.indy.IndyStorage.add_record")
    @async_mock.patch("indy.ledger.build_cred_def_request")
    async def test_send_credential_definition_create_cred_def_exception(
        self,
        mock_build_cred_def,
        mock_add_record,
        mock_search_records,
        mock_submit,
        mock_fetch_cred_def,
        mock_get_schema,
    ):
        mock_wallet = async_mock.MagicMock()
        mock_wallet.type = "indy"

        mock_search_records.return_value.fetch_all = async_mock.CoroutineMock(
            return_value=[]
        )

        mock_get_schema.return_value = {"seqNo": 999}
        cred_def_id = f"{self.test_did}:3:CL:999:default"
        cred_def_value = {
            "primary": {"n": "...", "s": "...", "r": "...", "revocation": None}
        }
        cred_def = {
            "ver": "1.0",
            "id": cred_def_id,
            "schemaId": "999",
            "type": "CL",
            "tag": "default",
            "value": cred_def_value,
        }
        cred_def_json = json.dumps(cred_def)

        mock_fetch_cred_def.return_value = None

        issuer = async_mock.MagicMock(IndyIssuer)
        issuer.create_and_store_credential_definition.side_effect = IndyIssuerError(
            "invalid structure"
        )
        mock_pool = async_mock.MagicMock()
        ledger = IndyLedger(mock_pool, mock_wallet)

        schema_id = "schema_issuer_did:name:1.0"
        tag = "default"

        async with ledger:
            mock_wallet.get_public_did = async_mock.CoroutineMock()
            mock_wallet.get_public_did.return_value = DIDInfo(
                self.test_did, self.test_verkey, None
            )

            with self.assertRaises(LedgerError):
                await ledger.create_and_send_credential_definition(
                    issuer, schema_id, None, tag
                )

    @async_mock.patch("aries_cloudagent.ledger.indy.IndyLedger._submit")
    @async_mock.patch("indy.ledger.build_get_cred_def_request")
    @async_mock.patch("indy.ledger.parse_get_cred_def_response")
    async def test_get_credential_definition(
        self,
        mock_parse_get_cred_def_resp,
        mock_build_get_cred_def_req,
        mock_submit,
    ):
        mock_wallet = async_mock.MagicMock()
        mock_wallet.type = "indy"
        mock_wallet.get_public_did = async_mock.CoroutineMock()
        mock_did = mock_wallet.get_public_did.return_value

        mock_parse_get_cred_def_resp.return_value = (
            None,
            json.dumps({"result": {"seqNo": 1}}),
        )

        mock_pool = async_mock.MagicMock()
        mock_pool.name = "name"
        ledger = IndyLedger(mock_pool, mock_wallet, cache=BasicCache())

        async with ledger:
            response = await ledger.get_credential_definition("cred_def_id")

            mock_wallet.get_public_did.assert_called_once_with()
            mock_build_get_cred_def_req.assert_called_once_with(
                mock_did.did, "cred_def_id"
            )
            mock_submit.assert_called_once_with(
                mock_build_get_cred_def_req.return_value, sign_did=mock_did
            )
            mock_parse_get_cred_def_resp.assert_called_once_with(
                mock_submit.return_value
            )

            assert response == json.loads(mock_parse_get_cred_def_resp.return_value[1])

            response == await ledger.get_credential_definition(  # cover get-from-cache
                "cred_def_id"
            )
            assert response == json.loads(mock_parse_get_cred_def_resp.return_value[1])

    @async_mock.patch("aries_cloudagent.ledger.indy.IndyLedger._submit")
    @async_mock.patch("indy.ledger.build_get_cred_def_request")
    @async_mock.patch("indy.ledger.parse_get_cred_def_response")
    async def test_get_credential_definition_ledger_not_found(
        self,
        mock_parse_get_cred_def_resp,
        mock_build_get_cred_def_req,
        mock_submit,
    ):
        mock_wallet = async_mock.MagicMock()
        mock_wallet.type = "indy"
        mock_wallet.get_public_did = async_mock.CoroutineMock()
        mock_did = mock_wallet.get_public_did.return_value

        mock_parse_get_cred_def_resp.side_effect = IndyError(
            error_code=ErrorCode.LedgerNotFound, error_details={"message": "not today"}
        )

        mock_pool = async_mock.MagicMock()
        ledger = IndyLedger(mock_pool, mock_wallet)

        async with ledger:
            response = await ledger.get_credential_definition("cred_def_id")

            mock_wallet.get_public_did.assert_called_once_with()
            mock_build_get_cred_def_req.assert_called_once_with(
                mock_did.did, "cred_def_id"
            )
            mock_submit.assert_called_once_with(
                mock_build_get_cred_def_req.return_value, sign_did=mock_did
            )
            mock_parse_get_cred_def_resp.assert_called_once_with(
                mock_submit.return_value
            )

            assert response is None

    @async_mock.patch("aries_cloudagent.ledger.indy.IndyLedger._submit")
    @async_mock.patch("indy.ledger.build_get_cred_def_request")
    @async_mock.patch("indy.ledger.parse_get_cred_def_response")
    async def test_fetch_credential_definition_ledger_x(
        self,
        mock_parse_get_cred_def_resp,
        mock_build_get_cred_def_req,
        mock_submit,
    ):
        mock_wallet = async_mock.MagicMock()
        mock_wallet.type = "indy"
        mock_wallet.get_public_did = async_mock.CoroutineMock()
        mock_did = mock_wallet.get_public_did.return_value

        mock_parse_get_cred_def_resp.side_effect = IndyError(
            error_code=ErrorCode.CommonInvalidParam1,
            error_details={"message": "not today"},
        )

        mock_pool = async_mock.MagicMock()
        ledger = IndyLedger(mock_pool, mock_wallet)

        async with ledger:
            with self.assertRaises(LedgerError) as context:
                await ledger.fetch_credential_definition("cred_def_id")
            assert "not today" in str(context.exception)

    @async_mock.patch("indy.ledger.build_get_nym_request")
    @async_mock.patch("aries_cloudagent.ledger.indy.IndyLedger._submit")
    async def test_get_key_for_did(
        self,
        mock_submit,
        mock_build_get_nym_req,
    ):
        mock_wallet = async_mock.MagicMock()
        mock_wallet.type = "indy"

        mock_submit.return_value = json.dumps(
            {"result": {"data": json.dumps({"verkey": self.test_verkey})}}
        )
        mock_pool = async_mock.MagicMock()
        ledger = IndyLedger(mock_pool, mock_wallet)

        async with ledger:
            mock_wallet.get_public_did = async_mock.CoroutineMock(
                return_value=self.test_did_info
            )
            response = await ledger.get_key_for_did(self.test_did)

            assert mock_build_get_nym_req.called_once_with(
                self.test_did, ledger.did_to_nym(self.test_did)
            )
            assert mock_submit.called_once_with(
                mock_build_get_nym_req.return_value,
                sign_did=mock_wallet.get_public_did.return_value,
            )
            assert response == self.test_verkey

    @async_mock.patch("indy.ledger.build_get_attrib_request")
    @async_mock.patch("aries_cloudagent.ledger.indy.IndyLedger._submit")
    async def test_get_endpoint_for_did(
        self,
        mock_submit,
        mock_build_get_attrib_req,
    ):
        mock_wallet = async_mock.MagicMock()
        mock_wallet.type = "indy"

        endpoint = "http://aries.ca"
        mock_submit.return_value = json.dumps(
            {"result": {"data": json.dumps({"endpoint": {"endpoint": endpoint}})}}
        )
        mock_pool = async_mock.MagicMock()
        ledger = IndyLedger(mock_pool, mock_wallet)

        async with ledger:
            mock_wallet.get_public_did = async_mock.CoroutineMock(
                return_value=self.test_did_info
            )
            response = await ledger.get_endpoint_for_did(self.test_did)

            assert mock_build_get_attrib_req.called_once_with(
                self.test_did, ledger.did_to_nym(self.test_did), "endpoint", None, None
            )
            assert mock_submit.called_once_with(
                mock_build_get_attrib_req.return_value,
                sign_did=mock_wallet.get_public_did.return_value,
            )
            assert response == endpoint

    @async_mock.patch("indy.ledger.build_get_attrib_request")
    @async_mock.patch("aries_cloudagent.ledger.indy.IndyLedger._submit")
    async def test_get_endpoint_of_type_profile_for_did(
        self,
        mock_submit,
        mock_build_get_attrib_req,
    ):
        mock_wallet = async_mock.MagicMock()
        mock_wallet.type = "indy"

        endpoint = "http://company.com/masterdata"
        endpoint_type = EndpointType.PROFILE
        mock_submit.return_value = json.dumps(
            {
                "result": {
                    "data": json.dumps(
                        {"endpoint": {EndpointType.PROFILE.indy: endpoint}}
                    )
                }
            }
        )
        mock_pool = async_mock.MagicMock()
        ledger = IndyLedger(mock_pool, mock_wallet)

        async with ledger:
            mock_wallet.get_public_did = async_mock.CoroutineMock(
                return_value=self.test_did_info
            )
            response = await ledger.get_endpoint_for_did(self.test_did, endpoint_type)

            assert mock_build_get_attrib_req.called_once_with(
                self.test_did, ledger.did_to_nym(self.test_did), "endpoint", None, None
            )
            assert mock_submit.called_once_with(
                mock_build_get_attrib_req.return_value,
                sign_did=mock_wallet.get_public_did.return_value,
            )
            assert response == endpoint

    @async_mock.patch("indy.ledger.build_get_attrib_request")
    @async_mock.patch("aries_cloudagent.ledger.indy.IndyLedger._submit")
    async def test_get_all_endpoints_for_did(
        self,
        mock_submit,
        mock_build_get_attrib_req,
    ):
        mock_wallet = async_mock.MagicMock()
        mock_wallet.type = "indy"

        profile_endpoint = "http://company.com/masterdata"
        default_endpoint = "http://agent.company.com"
        data_json = json.dumps(
            {"endpoint": {"endpoint": default_endpoint, "profile": profile_endpoint}}
        )
        mock_submit.return_value = json.dumps({"result": {"data": data_json}})
        mock_pool = async_mock.MagicMock()
        ledger = IndyLedger(mock_pool, mock_wallet)

        async with ledger:
            mock_wallet.get_public_did = async_mock.CoroutineMock(
                return_value=self.test_did_info
            )
            response = await ledger.get_all_endpoints_for_did(self.test_did)

            assert mock_build_get_attrib_req.called_once_with(
                self.test_did, ledger.did_to_nym(self.test_did), "endpoint", None, None
            )
            assert mock_submit.called_once_with(
                mock_build_get_attrib_req.return_value,
                sign_did=mock_wallet.get_public_did.return_value,
            )
            assert response == json.loads(data_json).get("endpoint")

    @async_mock.patch("indy.ledger.build_get_attrib_request")
    @async_mock.patch("aries_cloudagent.ledger.indy.IndyLedger._submit")
    async def test_get_all_endpoints_for_did_none(
        self,
        mock_submit,
        mock_build_get_attrib_req,
    ):
        mock_wallet = async_mock.MagicMock()
        mock_wallet.type = "indy"

        profile_endpoint = "http://company.com/masterdata"
        default_endpoint = "http://agent.company.com"
        mock_submit.return_value = json.dumps({"result": {"data": None}})
        mock_pool = async_mock.MagicMock()
        ledger = IndyLedger(mock_pool, mock_wallet)

        async with ledger:
            mock_wallet.get_public_did = async_mock.CoroutineMock(
                return_value=self.test_did_info
            )
            response = await ledger.get_all_endpoints_for_did(self.test_did)

            assert mock_build_get_attrib_req.called_once_with(
                self.test_did, ledger.did_to_nym(self.test_did), "endpoint", None, None
            )
            assert mock_submit.called_once_with(
                mock_build_get_attrib_req.return_value,
                sign_did=mock_wallet.get_public_did.return_value,
            )
            assert response is None

    @async_mock.patch("indy.ledger.build_get_attrib_request")
    @async_mock.patch("aries_cloudagent.ledger.indy.IndyLedger._submit")
    async def test_get_endpoint_for_did_address_none(
        self,
        mock_submit,
        mock_build_get_attrib_req,
    ):
        mock_wallet = async_mock.MagicMock()
        mock_wallet.type = "indy"

        mock_submit.return_value = json.dumps(
            {"result": {"data": json.dumps({"endpoint": None})}}
        )
        mock_pool = async_mock.MagicMock()
        ledger = IndyLedger(mock_pool, mock_wallet)

        async with ledger:
            mock_wallet.get_public_did = async_mock.CoroutineMock(
                return_value=self.test_did_info
            )
            response = await ledger.get_endpoint_for_did(self.test_did)

            assert mock_build_get_attrib_req.called_once_with(
                self.test_did, ledger.did_to_nym(self.test_did), "endpoint", None, None
            )
            assert mock_submit.called_once_with(
                mock_build_get_attrib_req.return_value,
                sign_did=mock_wallet.get_public_did.return_value,
            )
            assert response is None

    @async_mock.patch("indy.ledger.build_get_attrib_request")
    @async_mock.patch("aries_cloudagent.ledger.indy.IndyLedger._submit")
    async def test_get_endpoint_for_did_no_endpoint(
        self,
        mock_submit,
        mock_build_get_attrib_req,
    ):
        mock_wallet = async_mock.MagicMock()
        mock_wallet.type = "indy"

        mock_submit.return_value = json.dumps({"result": {"data": None}})
        mock_pool = async_mock.MagicMock()
        ledger = IndyLedger(mock_pool, mock_wallet)

        async with ledger:
            mock_wallet.get_public_did = async_mock.CoroutineMock(
                return_value=self.test_did_info
            )
            response = await ledger.get_endpoint_for_did(self.test_did)

            assert mock_build_get_attrib_req.called_once_with(
                self.test_did, ledger.did_to_nym(self.test_did), "endpoint", None, None
            )
            assert mock_submit.called_once_with(
                mock_build_get_attrib_req.return_value,
                sign_did=mock_wallet.get_public_did.return_value,
            )
            assert response is None

    @async_mock.patch("indy.ledger.build_get_attrib_request")
    @async_mock.patch("indy.ledger.build_attrib_request")
    @async_mock.patch("aries_cloudagent.ledger.indy.IndyLedger._submit")
    async def test_update_endpoint_for_did(
        self,
        mock_submit,
        mock_build_attrib_req,
        mock_build_get_attrib_req,
    ):
        mock_wallet = async_mock.MagicMock()
        mock_wallet.type = "indy"

        endpoint = ["http://old.aries.ca", "http://new.aries.ca"]
        mock_submit.side_effect = [
            json.dumps(
                {
                    "result": {
                        "data": json.dumps({"endpoint": {"endpoint": endpoint[i]}})
                    }
                }
            )
            for i in range(len(endpoint))
        ]
        mock_pool = async_mock.MagicMock()
        ledger = IndyLedger(mock_pool, mock_wallet)

        async with ledger:
            mock_wallet.get_public_did = async_mock.CoroutineMock(
                return_value=self.test_did_info
            )
            response = await ledger.update_endpoint_for_did(self.test_did, endpoint[1])

            assert mock_build_get_attrib_req.called_once_with(
                self.test_did, ledger.did_to_nym(self.test_did), "endpoint", None, None
            )
            mock_submit.assert_has_calls(
                [
                    async_mock.call(
                        mock_build_get_attrib_req.return_value,
                        sign_did=mock_wallet.get_public_did.return_value,
                    ),
                    async_mock.call(mock_build_attrib_req.return_value, True, True),
                ]
            )
            assert response

    @async_mock.patch("indy.ledger.build_get_attrib_request")
    @async_mock.patch("indy.ledger.build_attrib_request")
    @async_mock.patch("aries_cloudagent.ledger.indy.IndyLedger._submit")
    async def test_update_endpoint_for_did_no_prior_endpoints(
        self,
        mock_submit,
        mock_build_attrib_req,
        mock_build_get_attrib_req,
    ):
        mock_wallet = async_mock.MagicMock()
        mock_wallet.type = "indy"

        endpoint = "http://new.aries.ca"
        mock_pool = async_mock.MagicMock()
        ledger = IndyLedger(mock_pool, mock_wallet)

        async with ledger:
            with async_mock.patch.object(
                ledger, "get_all_endpoints_for_did", async_mock.CoroutineMock()
            ) as mock_get_all:
                mock_get_all.return_value = None
                mock_wallet.get_public_did = async_mock.CoroutineMock(
                    return_value=self.test_did_info
                )
                response = await ledger.update_endpoint_for_did(self.test_did, endpoint)

                assert mock_build_get_attrib_req.called_once_with(
                    self.test_did,
                    ledger.did_to_nym(self.test_did),
                    "endpoint",
                    None,
                    None,
                )
                mock_submit.assert_has_calls(
                    [
                        async_mock.call(mock_build_attrib_req.return_value, True, True),
                    ]
                )
                assert response

    @async_mock.patch("indy.ledger.build_get_attrib_request")
    @async_mock.patch("indy.ledger.build_attrib_request")
    @async_mock.patch("aries_cloudagent.ledger.indy.IndyLedger._submit")
    async def test_update_endpoint_of_type_profile_for_did(
        self,
        mock_submit,
        mock_build_attrib_req,
        mock_build_get_attrib_req,
    ):
        mock_wallet = async_mock.MagicMock()
        mock_wallet.type = "indy"

        endpoint = ["http://company.com/oldProfile", "http://company.com/newProfile"]
        endpoint_type = EndpointType.PROFILE
        mock_submit.side_effect = [
            json.dumps(
                {
                    "result": {
                        "data": json.dumps(
                            {"endpoint": {endpoint_type.indy: endpoint[i]}}
                        )
                    }
                }
            )
            for i in range(len(endpoint))
        ]
        mock_pool = async_mock.MagicMock()
        ledger = IndyLedger(mock_pool, mock_wallet)

        async with ledger:
            mock_wallet.get_public_did = async_mock.CoroutineMock(
                return_value=self.test_did_info
            )
            response = await ledger.update_endpoint_for_did(
                self.test_did, endpoint[1], endpoint_type
            )

            assert mock_build_get_attrib_req.called_once_with(
                self.test_did, ledger.did_to_nym(self.test_did), "endpoint", None, None
            )
            mock_submit.assert_has_calls(
                [
                    async_mock.call(
                        mock_build_get_attrib_req.return_value,
                        sign_did=mock_wallet.get_public_did.return_value,
                    ),
                    async_mock.call(mock_build_attrib_req.return_value, True, True),
                ]
            )
            assert response

    @async_mock.patch("indy.ledger.build_get_attrib_request")
    @async_mock.patch("aries_cloudagent.ledger.indy.IndyLedger._submit")
    async def test_update_endpoint_for_did_duplicate(
        self,
        mock_submit,
        mock_build_get_attrib_req,
    ):
        mock_wallet = async_mock.MagicMock()
        mock_wallet.type = "indy"

        endpoint = "http://aries.ca"
        mock_submit.return_value = json.dumps(
            {"result": {"data": json.dumps({"endpoint": {"endpoint": endpoint}})}}
        )
        mock_pool = async_mock.MagicMock()
        ledger = IndyLedger(mock_pool, mock_wallet)

        async with ledger:
            mock_wallet.get_public_did = async_mock.CoroutineMock(
                return_value=self.test_did_info
            )
            response = await ledger.update_endpoint_for_did(self.test_did, endpoint)

            assert mock_build_get_attrib_req.called_once_with(
                self.test_did, ledger.did_to_nym(self.test_did), "endpoint", None, None
            )
            assert mock_submit.called_once_with(
                mock_build_get_attrib_req.return_value,
                sign_did=mock_wallet.get_public_did.return_value,
            )
            assert not response

    @async_mock.patch("indy.ledger.build_get_attrib_request")
    @async_mock.patch("aries_cloudagent.ledger.indy.IndyLedger._submit")
    async def test_update_endpoint_for_did_read_only(
        self,
        mock_submit,
        mock_build_get_attrib_req,
    ):
        mock_wallet = async_mock.MagicMock()
        mock_wallet.type = "indy"

        endpoint = "http://aries.ca"
        mock_submit.return_value = json.dumps(
            {"result": {"data": json.dumps({"endpoint": {"endpoint": endpoint}})}}
        )
        mock_pool = async_mock.MagicMock()
        mock_pool.name = "name"
        ledger = IndyLedger(mock_pool, mock_wallet, read_only=True)

        async with ledger:
            mock_wallet.get_public_did = async_mock.CoroutineMock(
                return_value=self.test_did_info
            )
            with self.assertRaises(LedgerError) as context:
                await ledger.update_endpoint_for_did(self.test_did, "distinct endpoint")
            assert "read only" in str(context.exception)

    @async_mock.patch("indy.ledger.build_nym_request")
    @async_mock.patch("aries_cloudagent.ledger.indy.IndyLedger._submit")
    async def test_register_nym(
        self,
        mock_submit,
        mock_build_nym_req,
    ):
        mock_wallet = async_mock.MagicMock(
            type="indy",
            get_local_did=async_mock.CoroutineMock(),
            replace_local_did_metadata=async_mock.CoroutineMock(),
        )

        mock_pool = async_mock.MagicMock()
        ledger = IndyLedger(mock_pool, mock_wallet)

        async with ledger:
            mock_wallet.get_public_did = async_mock.CoroutineMock(
                return_value=self.test_did_info
            )
            await ledger.register_nym(self.test_did, self.test_verkey, "alias", None)

            assert mock_build_nym_req.called_once_with(
                self.test_did, self.test_did, self.test_verkey, "alias", None
            )
            assert mock_submit.called_once_with(
                mock_build_nym_req.return_value,
                True,
                True,
                sign_did=mock_wallet.get_public_did.return_value,
            )

    @async_mock.patch("indy.ledger.build_nym_request")
    @async_mock.patch("aries_cloudagent.ledger.indy.IndyLedger._submit")
    async def test_register_nym_ledger_x(
        self,
        mock_submit,
        mock_build_nym_req,
    ):
        mock_wallet = async_mock.MagicMock()
        mock_wallet.type = "indy"

        mock_build_nym_req.side_effect = IndyError(
            error_code=ErrorCode.CommonInvalidParam1,
            error_details={"message": "not today"},
        )

        mock_pool = async_mock.MagicMock()
        ledger = IndyLedger(mock_pool, mock_wallet)

        async with ledger:
            mock_wallet.get_public_did = async_mock.CoroutineMock(
                return_value=self.test_did_info
            )
            with self.assertRaises(LedgerError):
                await ledger.register_nym(
                    self.test_did, self.test_verkey, "alias", None
                )

    @async_mock.patch("indy.ledger.build_nym_request")
    @async_mock.patch("aries_cloudagent.ledger.indy.IndyLedger._submit")
    async def test_register_nym_read_only(
        self,
        mock_submit,
        mock_build_nym_req,
    ):
        mock_wallet = async_mock.MagicMock()
        mock_wallet.type = "indy"

        mock_pool = async_mock.MagicMock()
        mock_pool.name = "name"
        ledger = IndyLedger(mock_pool, mock_wallet, read_only=True)

        async with ledger:
            mock_wallet.get_public_did = async_mock.CoroutineMock(
                return_value=self.test_did_info
            )
            with self.assertRaises(LedgerError) as context:
                await ledger.register_nym(
                    self.test_did, self.test_verkey, "alias", None
                )
            assert "read only" in str(context.exception)

    @async_mock.patch("indy.ledger.build_get_nym_request")
    @async_mock.patch("aries_cloudagent.ledger.indy.IndyLedger._submit")
    async def test_get_nym_role(
        self,
        mock_submit,
        mock_build_get_nym_req,
    ):
        mock_wallet = async_mock.MagicMock()
        mock_wallet.type = "indy"

        mock_submit.return_value = json.dumps(
            {
                "result": {
                    "dest": "GjZWsBLgZCR18aL468JAT7w9CZRiBnpxUPPgyQxh4voa",
                    "txnTime": 1597858571,
                    "reqId": 1597858571783588400,
                    "state_proof": {
                        "root_hash": "7K26MUQt8E2X1vsRJUmc2298VtY8YC5BSDfT5CRJeUDi",
                        "proof_nodes": "+QHo...",
                        "multi_signature": {
                            "participants": ["Node4", "Node3", "Node2"],
                            "value": {
                                "state_root_hash": "7K2...",
                                "pool_state_root_hash": "GT8...",
                                "ledger_id": 1,
                                "txn_root_hash": "Hnr...",
                                "timestamp": 1597858571,
                            },
                            "signature": "QuX...",
                        },
                    },
                    "data": json.dumps(
                        {
                            "dest": "GjZWsBLgZCR18aL468JAT7w9CZRiBnpxUPPgyQxh4voa",
                            "identifier": "V4SGRU86Z58d6TV7PBUe6f",
                            "role": 101,
                            "seqNo": 11,
                            "txnTime": 1597858571,
                            "verkey": "GjZWsBLgZCR18aL468JAT7w9CZRiBnpxUPPgyQxh4voa",
                        }
                    ),
                    "seqNo": 11,
                    "identifier": "GjZWsBLgZCR18aL468JAT7w9CZRiBnpxUPPgyQxh4voa",
                    "type": "105",
                },
                "op": "REPLY",
            }
        )

        mock_pool = async_mock.MagicMock()
        ledger = IndyLedger(mock_pool, mock_wallet)

        async with ledger:
            mock_wallet.get_public_did = async_mock.CoroutineMock(
                return_value=self.test_did_info
            )
            assert await ledger.get_nym_role(self.test_did) == Role.ENDORSER

            assert mock_build_get_nym_req.called_once_with(self.test_did, self.test_did)
            assert mock_submit.called_once_with(mock_build_get_nym_req.return_value)

    @async_mock.patch("indy.ledger.build_get_nym_request")
    async def test_get_nym_role_indy_x(
        self,
        mock_build_get_nym_req,
    ):
        mock_wallet = async_mock.MagicMock()
        mock_wallet.type = "indy"

        mock_build_get_nym_req.side_effect = IndyError(
            error_code=ErrorCode.CommonInvalidParam1,
            error_details={"message": "not today"},
        )
        mock_pool = async_mock.MagicMock()
        ledger = IndyLedger(mock_pool, mock_wallet)

        async with ledger:
            mock_wallet.get_public_did = async_mock.CoroutineMock(
                return_value=self.test_did_info
            )

            with self.assertRaises(LedgerError) as context:
                await ledger.get_nym_role(self.test_did)
            assert "not today" in context.exception.message

    @async_mock.patch("indy.ledger.build_get_nym_request")
    @async_mock.patch("aries_cloudagent.ledger.indy.IndyLedger._submit")
    async def test_get_nym_role_did_not_public_x(
        self,
        mock_submit,
        mock_build_get_nym_req,
    ):
        mock_wallet = async_mock.MagicMock()
        mock_wallet.type = "indy"

        mock_submit.return_value = json.dumps(
            {
                "result": {
                    "dest": "GjZWsBLgZCR18aL468JAT7w9CZRiBnpxUPPgyQxh4voa",
                    "txnTime": 1597858571,
                    "reqId": 1597858571783588400,
                    "state_proof": {
                        "root_hash": "7K26MUQt8E2X1vsRJUmc2298VtY8YC5BSDfT5CRJeUDi",
                        "proof_nodes": "+QHo...",
                        "multi_signature": {
                            "participants": ["Node4", "Node3", "Node2"],
                            "value": {
                                "state_root_hash": "7K2...",
                                "pool_state_root_hash": "GT8...",
                                "ledger_id": 1,
                                "txn_root_hash": "Hnr...",
                                "timestamp": 1597858571,
                            },
                            "signature": "QuX...",
                        },
                    },
                    "data": json.dumps(None),
                    "seqNo": 11,
                    "identifier": "GjZWsBLgZCR18aL468JAT7w9CZRiBnpxUPPgyQxh4voa",
                    "type": "105",
                },
                "op": "REPLY",
            }
        )

        mock_pool = async_mock.MagicMock()
        ledger = IndyLedger(mock_pool, mock_wallet)

        async with ledger:
            mock_wallet.get_public_did = async_mock.CoroutineMock(
                return_value=self.test_did_info
            )
            with self.assertRaises(BadLedgerRequestError):
                await ledger.get_nym_role(self.test_did)

    @async_mock.patch("indy.ledger.build_get_nym_request")
    @async_mock.patch("indy.ledger.build_get_txn_request")
    @async_mock.patch("aries_cloudagent.ledger.indy.IndyLedger.register_nym")
    @async_mock.patch("aries_cloudagent.ledger.indy.IndyLedger._submit")
    async def test_rotate_public_did_keypair(
        self,
        mock_submit,
        mock_register_nym,
        mock_build_get_txn_request,
        mock_build_get_nym_request,
    ):
        mock_wallet = async_mock.MagicMock(
            get_public_did=async_mock.CoroutineMock(return_value=self.test_did_info),
            rotate_did_keypair_start=async_mock.CoroutineMock(
                return_value=self.test_verkey
            ),
            rotate_did_keypair_apply=async_mock.CoroutineMock(return_value=None),
        )
        mock_wallet.type = "indy"
        mock_submit.side_effect = [
            json.dumps({"result": {"data": json.dumps({"seqNo": 1234})}}),
            json.dumps(
                {
                    "result": {
                        "data": {"txn": {"data": {"role": "101", "alias": "Billy"}}}
                    }
                }
            ),
        ]

        mock_pool = async_mock.MagicMock()
        ledger = IndyLedger(mock_pool, mock_wallet)
        async with ledger:
            await ledger.rotate_public_did_keypair()

    @async_mock.patch("indy.ledger.build_get_nym_request")
    @async_mock.patch("aries_cloudagent.ledger.indy.IndyLedger._submit")
    async def test_rotate_public_did_keypair_no_nym(
        self,
        mock_submit,
        mock_build_get_nym_request,
    ):
        mock_wallet = async_mock.MagicMock(
            get_public_did=async_mock.CoroutineMock(return_value=self.test_did_info),
            rotate_did_keypair_start=async_mock.CoroutineMock(
                return_value=self.test_verkey
            ),
            rotate_did_keypair_apply=async_mock.CoroutineMock(return_value=None),
        )
        mock_wallet.type = "indy"
        mock_submit.return_value = json.dumps({"result": {"data": json.dumps(None)}})

        mock_pool = async_mock.MagicMock()
        ledger = IndyLedger(mock_pool, mock_wallet)
        async with ledger:
            with self.assertRaises(BadLedgerRequestError):
                await ledger.rotate_public_did_keypair()

    @async_mock.patch("indy.ledger.build_get_nym_request")
    @async_mock.patch("indy.ledger.build_get_txn_request")
    @async_mock.patch("aries_cloudagent.ledger.indy.IndyLedger.register_nym")
    @async_mock.patch("aries_cloudagent.ledger.indy.IndyLedger._submit")
    async def test_rotate_public_did_keypair_corrupt_nym_txn(
        self,
        mock_submit,
        mock_register_nym,
        mock_build_get_txn_request,
        mock_build_get_nym_request,
    ):
        mock_wallet = async_mock.MagicMock(
            get_public_did=async_mock.CoroutineMock(return_value=self.test_did_info),
            rotate_did_keypair_start=async_mock.CoroutineMock(
                return_value=self.test_verkey
            ),
            rotate_did_keypair_apply=async_mock.CoroutineMock(return_value=None),
        )
        mock_wallet.type = "indy"
        mock_submit.side_effect = [
            json.dumps({"result": {"data": json.dumps({"seqNo": 1234})}}),
            json.dumps({"result": {"data": None}}),
        ]

        mock_pool = async_mock.MagicMock()
        ledger = IndyLedger(mock_pool, mock_wallet)
        async with ledger:
            with self.assertRaises(BadLedgerRequestError):
                await ledger.rotate_public_did_keypair()

    @async_mock.patch("aries_cloudagent.ledger.indy.IndyLedger._submit")
    @async_mock.patch("indy.ledger.build_get_revoc_reg_def_request")
    @async_mock.patch("indy.ledger.parse_get_revoc_reg_def_response")
    async def test_get_revoc_reg_def(
        self,
        mock_indy_parse_get_rrdef_resp,
        mock_indy_build_get_rrdef_req,
        mock_submit,
    ):
        mock_wallet = async_mock.MagicMock()
        mock_wallet.type = "indy"
        mock_indy_parse_get_rrdef_resp.return_value = ("rr-id", '{"hello": "world"}')

        mock_pool = async_mock.MagicMock()
        mock_pool.name = "name"
        ledger = IndyLedger(mock_pool, mock_wallet, read_only=True)

        async with ledger:
            mock_wallet.get_public_did = async_mock.CoroutineMock(
                return_value=self.test_did_info
            )

            result = await ledger.get_revoc_reg_def("rr-id")
            assert result == {"hello": "world"}

    @async_mock.patch("aries_cloudagent.ledger.indy.IndyLedger._submit")
    @async_mock.patch("indy.ledger.build_get_revoc_reg_def_request")
    async def test_get_revoc_reg_def_indy_x(
        self,
        mock_indy_build_get_rrdef_req,
        mock_submit,
    ):
        mock_wallet = async_mock.MagicMock()
        mock_wallet.type = "indy"
        mock_indy_build_get_rrdef_req.side_effect = IndyError(
            error_code=ErrorCode.CommonInvalidParam1,
            error_details={"message": "not today"},
        )

        mock_pool = async_mock.MagicMock()
        mock_pool.name = "name"
        ledger = IndyLedger(mock_pool, mock_wallet, read_only=True)

        async with ledger:
            mock_wallet.get_public_did = async_mock.CoroutineMock(
                return_value=self.test_did_info
            )

            with self.assertRaises(IndyError) as context:
                await ledger.get_revoc_reg_def("rr-id")
            assert "not today" in context.exception.message

    @async_mock.patch("aries_cloudagent.ledger.indy.IndyLedger._submit")
    @async_mock.patch("indy.ledger.build_get_revoc_reg_request")
    @async_mock.patch("indy.ledger.parse_get_revoc_reg_response")
    async def test_get_revoc_reg_entry(
        self,
        mock_indy_parse_get_rr_resp,
        mock_indy_build_get_rr_req,
        mock_submit,
    ):
        mock_wallet = async_mock.MagicMock()
        mock_wallet.type = "indy"
        mock_wallet.get_public_did = async_mock.CoroutineMock(
            return_value=self.test_did_info
        )
        mock_indy_parse_get_rr_resp.return_value = (
            "rr-id",
            '{"hello": "world"}',
            1234567890,
        )

        mock_pool = async_mock.MagicMock()
        mock_pool.name = "name"
        ledger = IndyLedger(mock_pool, mock_wallet, read_only=True)

        async with ledger:
            (result, _) = await ledger.get_revoc_reg_entry("rr-id", 1234567890)
            assert result == {"hello": "world"}

    @async_mock.patch("aries_cloudagent.ledger.indy.IndyLedger._submit")
    @async_mock.patch("indy.ledger.build_get_revoc_reg_request")
    @async_mock.patch("indy.ledger.parse_get_revoc_reg_response")
    async def test_get_revoc_reg_entry_x(
        self,
        mock_indy_parse_get_rr_resp,
        mock_indy_build_get_rr_req,
        mock_submit,
    ):
        mock_wallet = async_mock.MagicMock()
        mock_wallet.type = "indy"
        mock_wallet.get_public_did = async_mock.CoroutineMock(
            return_value=self.test_did_info
        )
        mock_indy_parse_get_rr_resp.side_effect = IndyError(
            error_code=ErrorCode.PoolLedgerTimeout,
            error_details={"message": "bye"},
        )
        mock_pool = async_mock.MagicMock()
        mock_pool.name = "name"
        ledger = IndyLedger(mock_pool, mock_wallet, read_only=True)

        with self.assertRaises(LedgerError):
            async with ledger:
                await ledger.get_revoc_reg_entry("rr-id", 1234567890)

    @async_mock.patch("aries_cloudagent.ledger.indy.IndyLedger._submit")
    @async_mock.patch("indy.ledger.build_get_revoc_reg_delta_request")
    @async_mock.patch("indy.ledger.parse_get_revoc_reg_delta_response")
    async def test_get_revoc_reg_delta(
        self,
        mock_indy_parse_get_rrd_resp,
        mock_indy_build_get_rrd_req,
        mock_submit,
    ):
        mock_wallet = async_mock.MagicMock()
        mock_wallet.type = "indy"
        mock_indy_parse_get_rrd_resp.return_value = (
            "rr-id",
            '{"hello": "world"}',
            1234567890,
        )

        mock_pool = async_mock.MagicMock()
        mock_pool.name = "name"
        ledger = IndyLedger(mock_pool, mock_wallet, read_only=True)

        async with ledger:
            mock_wallet.get_public_did = async_mock.CoroutineMock(
                return_value=self.test_did_info
            )

            (result, _) = await ledger.get_revoc_reg_delta("rr-id")
            assert result == {"hello": "world"}

    @async_mock.patch("aries_cloudagent.ledger.indy.IndyLedger._submit")
    @async_mock.patch("indy.ledger.build_revoc_reg_def_request")
    async def test_send_revoc_reg_def_public_did(
        self,
        mock_indy_build_rrdef_req,
        mock_submit,
    ):
        mock_wallet = async_mock.MagicMock()
        mock_wallet.type = "indy"
        mock_indy_build_rrdef_req.return_value = '{"hello": "world"}'

        mock_pool = async_mock.MagicMock()
        mock_pool.name = "name"
        ledger = IndyLedger(mock_pool, mock_wallet, read_only=True)

        async with ledger:
            mock_wallet.get_public_did = async_mock.CoroutineMock(
                return_value=self.test_did_info
            )
            await ledger.send_revoc_reg_def({"rr": "def"}, issuer_did=None)
            mock_wallet.get_public_did.assert_called_once()
            assert not mock_wallet.get_local_did.called
            mock_submit.assert_called_once_with(
                mock_indy_build_rrdef_req.return_value, True, True, self.test_did_info
            )

    @async_mock.patch("aries_cloudagent.ledger.indy.IndyLedger._submit")
    @async_mock.patch("indy.ledger.build_revoc_reg_def_request")
    async def test_send_revoc_reg_def_local_did(
        self,
        mock_indy_build_rrdef_req,
        mock_submit,
    ):
        mock_wallet = async_mock.MagicMock()
        mock_wallet.type = "indy"
        mock_indy_build_rrdef_req.return_value = '{"hello": "world"}'

        mock_pool = async_mock.MagicMock()
        mock_pool.name = "name"
        ledger = IndyLedger(mock_pool, mock_wallet, read_only=True)

        async with ledger:
            mock_wallet.get_local_did = async_mock.CoroutineMock(
                return_value=self.test_did_info
            )
            await ledger.send_revoc_reg_def({"rr": "def"}, issuer_did=self.test_did)
            mock_wallet.get_local_did.assert_called_once_with(self.test_did)
            assert not mock_wallet.get_public_did.called
            mock_submit.assert_called_once_with(
                mock_indy_build_rrdef_req.return_value, True, True, self.test_did_info
            )

    @async_mock.patch("aries_cloudagent.ledger.indy.IndyLedger._submit")
    @async_mock.patch("indy.ledger.build_revoc_reg_def_request")
    async def test_send_revoc_reg_def_x_no_did(
        self,
        mock_indy_build_rrdef_req,
        mock_submit,
    ):
        mock_wallet = async_mock.MagicMock()
        mock_wallet.type = "indy"
        mock_indy_build_rrdef_req.return_value = '{"hello": "world"}'

        mock_pool = async_mock.MagicMock()
        mock_pool.name = "name"
        ledger = IndyLedger(mock_pool, mock_wallet, read_only=True)

        async with ledger:
            mock_wallet.get_local_did = async_mock.CoroutineMock(return_value=None)
            with self.assertRaises(LedgerTransactionError) as context:
                await ledger.send_revoc_reg_def({"rr": "def"}, issuer_did=self.test_did)
            assert "No issuer DID found for revocation registry definition" in str(
                context.exception
            )

    @async_mock.patch("aries_cloudagent.ledger.indy.IndyLedger._submit")
    @async_mock.patch("indy.ledger.build_revoc_reg_entry_request")
    async def test_send_revoc_reg_entry_public_did(
        self,
        mock_indy_build_rre_req,
        mock_submit,
    ):
        mock_wallet = async_mock.MagicMock()
        mock_wallet.type = "indy"
        mock_indy_build_rre_req.return_value = '{"hello": "world"}'

        mock_pool = async_mock.MagicMock()
        mock_pool.name = "name"
        ledger = IndyLedger(mock_pool, mock_wallet, read_only=True)

        async with ledger:
            mock_wallet.get_public_did = async_mock.CoroutineMock(
                return_value=self.test_did_info
            )
            await ledger.send_revoc_reg_entry(
                "rr-id", "CL_ACCUM", {"rev-reg": "entry"}, issuer_did=None
            )
            mock_wallet.get_public_did.assert_called_once()
            assert not mock_wallet.get_local_did.called
            mock_submit.assert_called_once_with(
                mock_indy_build_rre_req.return_value, True, True, self.test_did_info
            )

    @async_mock.patch("aries_cloudagent.ledger.indy.IndyLedger._submit")
    @async_mock.patch("indy.ledger.build_revoc_reg_entry_request")
    async def test_send_revoc_reg_entry_local_did(
        self,
        mock_indy_build_rre_req,
        mock_submit,
    ):
        mock_wallet = async_mock.MagicMock()
        mock_wallet.type = "indy"
        mock_indy_build_rre_req.return_value = '{"hello": "world"}'

        mock_pool = async_mock.MagicMock()
        mock_pool.name = "name"
        ledger = IndyLedger(mock_pool, mock_wallet, read_only=True)

        async with ledger:
            mock_wallet.get_local_did = async_mock.CoroutineMock(
                return_value=self.test_did_info
            )
            result = await ledger.send_revoc_reg_entry(
                "rr-id", "CL_ACCUM", {"rev-reg": "entry"}, issuer_did=self.test_did
            )
            mock_wallet.get_local_did.assert_called_once_with(self.test_did)
            assert not mock_wallet.get_public_did.called
            mock_submit.assert_called_once_with(
                mock_indy_build_rre_req.return_value, True, True, self.test_did_info
            )

    @async_mock.patch("aries_cloudagent.ledger.indy.IndyLedger._submit")
    @async_mock.patch("indy.ledger.build_revoc_reg_entry_request")
    async def test_send_revoc_reg_entry_x_no_did(
        self,
        mock_indy_build_rre_req,
        mock_submit,
    ):
        mock_wallet = async_mock.MagicMock()
        mock_wallet.type = "indy"
        mock_indy_build_rre_req.return_value = '{"hello": "world"}'

        mock_pool = async_mock.MagicMock()
        mock_pool.name = "name"
        ledger = IndyLedger(mock_pool, mock_wallet, read_only=True)

        async with ledger:
            mock_wallet.get_local_did = async_mock.CoroutineMock(return_value=None)
            with self.assertRaises(LedgerTransactionError) as context:
                await ledger.send_revoc_reg_entry(
                    "rr-id", "CL_ACCUM", {"rev-reg": "entry"}, issuer_did=self.test_did
                )
            assert "No issuer DID found for revocation registry entry" in str(
                context.exception
            )

    async def test_taa_digest_bad_value(
        self,
    ):
        mock_wallet = async_mock.MagicMock()
        mock_wallet.type = "indy"

        mock_pool = async_mock.MagicMock()
        ledger = IndyLedger(mock_pool, mock_wallet)

        async with ledger:
            mock_wallet.get_public_did = async_mock.CoroutineMock(
                return_value=self.test_did_info
            )

            with self.assertRaises(ValueError):
                await ledger.taa_digest(None, None)

    @async_mock.patch("indy.ledger.build_get_acceptance_mechanisms_request")
    @async_mock.patch("indy.ledger.build_get_txn_author_agreement_request")
    @async_mock.patch("aries_cloudagent.ledger.indy.IndyLedger._submit")
    async def test_get_txn_author_agreement(
        self,
        mock_submit,
        mock_build_get_taa_req,
        mock_build_get_acc_mech_req,
    ):
        mock_wallet = async_mock.MagicMock()
        mock_wallet.type = "indy"

        txn_result_data = {"text": "text", "version": "1.0"}
        mock_submit.side_effect = [
            json.dumps({"result": {"data": txn_result_data}}) for i in range(2)
        ]

        mock_pool = async_mock.MagicMock()
        ledger = IndyLedger(mock_pool, mock_wallet)

        async with ledger:
            mock_wallet.get_public_did = async_mock.CoroutineMock(
                return_value=self.test_did_info
            )
            response = await ledger.get_txn_author_agreement(reload=True)

            assert mock_build_get_acc_mech_req.called_once_with(
                self.test_did, None, None
            )
            assert mock_build_get_taa_req.called_once_with(self.test_did, None)
            mock_submit.assert_has_calls(
                [
                    async_mock.call(
                        mock_build_get_acc_mech_req.return_value,
                        sign_did=mock_wallet.get_public_did.return_value,
                    ),
                    async_mock.call(
                        mock_build_get_taa_req.return_value,
                        sign_did=mock_wallet.get_public_did.return_value,
                    ),
                ]
            )
            assert response == {
                "aml_record": txn_result_data,
                "taa_record": {
                    **txn_result_data,
                    "digest": ledger.taa_digest(
                        txn_result_data["version"], txn_result_data["text"]
                    ),
                },
                "taa_required": True,
            }

    @async_mock.patch("aries_cloudagent.storage.indy.IndyStorage.add_record")
    @async_mock.patch("aries_cloudagent.storage.indy.IndyStorage.search_records")
    async def test_accept_and_get_latest_txn_author_agreement(
        self,
        mock_search_records,
        mock_add_record,
    ):
        mock_wallet = async_mock.MagicMock()
        mock_wallet.type = "indy"
        mock_pool = async_mock.MagicMock()
        mock_pool.name = "name"

        ledger = IndyLedger(mock_pool, mock_wallet, cache=BasicCache())

        accept_time = ledger.taa_rough_timestamp()
        taa_record = {
            "text": "text",
            "version": "1.0",
            "digest": "abcd1234",
        }
        acceptance = {
            "text": taa_record["text"],
            "version": taa_record["version"],
            "digest": taa_record["digest"],
            "mechanism": "dummy",
            "time": accept_time,
        }

        mock_search_records.return_value.fetch_all = async_mock.CoroutineMock(
            return_value=[
                StorageRecord(
                    TAA_ACCEPTED_RECORD_TYPE,
                    json.dumps(acceptance),
                    {"pool_name": ledger.pool.name},
                )
            ]
        )

        async with ledger:
            await ledger.accept_txn_author_agreement(
                taa_record=taa_record, mechanism="dummy", accept_time=None
            )

            await ledger.cache.clear(f"{TAA_ACCEPTED_RECORD_TYPE}::{ledger.pool.name}")
            for i in range(2):  # populate, then get from, cache
                response = await ledger.get_latest_txn_author_acceptance()
                assert response == acceptance

    @async_mock.patch("aries_cloudagent.storage.indy.IndyStorage.search_records")
    async def test_get_latest_txn_author_agreement_none(
        self,
        mock_search_records,
    ):
        mock_wallet = async_mock.MagicMock()
        mock_wallet.type = "indy"

        mock_pool = async_mock.MagicMock()
        mock_pool.name = "name"
        ledger = IndyLedger(mock_pool, mock_wallet, cache=BasicCache())

        mock_search_records.return_value.fetch_all = async_mock.CoroutineMock(
            return_value=[]
        )

        async with ledger:
            await ledger.cache.clear(f"{TAA_ACCEPTED_RECORD_TYPE}::{ledger.pool.name}")
            response = await ledger.get_latest_txn_author_acceptance()
            assert response == {}

    @async_mock.patch("aries_cloudagent.ledger.indy.IndyLedger.get_schema")
    async def test_credential_definition_id2schema_id(
        self,
        mock_get_schema,
    ):
        mock_wallet = async_mock.MagicMock()
        mock_wallet.type = "indy"

        S_ID = f"{TestIndyLedger.test_did}:2:favourite_drink:1.0"
        SEQ_NO = "9999"
        mock_get_schema.return_value = {"id": S_ID}

        mock_pool = async_mock.MagicMock()
        mock_pool.name = "name"
        ledger = IndyLedger(mock_pool, mock_wallet, cache=BasicCache())

        async with ledger:
            s_id_short = await ledger.credential_definition_id2schema_id(
                f"{TestIndyLedger.test_did}:3:CL:{SEQ_NO}:tag"
            )

            mock_get_schema.assert_called_once_with(SEQ_NO)

            assert s_id_short == S_ID
            s_id_long = await ledger.credential_definition_id2schema_id(
                f"{TestIndyLedger.test_did}:3:CL:{s_id_short}:tag"
            )
            assert s_id_long == s_id_short

    def test_error_handler(self):
        try:  # with self.assertRaises() makes a copy of exception, loses traceback!
            with IndyErrorHandler("message", LedgerTransactionError):
                try:
                    1 / 0
                except ZeroDivisionError as zx:
                    ix = IndyError(error_code=1, error_details={"message": "bye"})
                    ix.__traceback__ = zx.__traceback__
                    raise ix
        except LedgerTransactionError as err:
            assert type(err) == LedgerTransactionError
            assert type(err.__cause__) == IndyError
            assert err.__traceback__
            assert "bye" in err.message<|MERGE_RESOLUTION|>--- conflicted
+++ resolved
@@ -281,14 +281,9 @@
         mock_wallet = async_mock.MagicMock()
         mock_wallet.type = "indy"
 
-<<<<<<< HEAD
-        issuer = async_mock.MagicMock(BaseIssuer)
-        mock_pool = async_mock.MagicMock()
-        ledger = IndyLedger(mock_pool, mock_wallet)
-=======
         issuer = async_mock.MagicMock(IndyIssuer)
-        ledger = IndyLedger("name", mock_wallet)
->>>>>>> dc4b6d9d
+        mock_pool = async_mock.MagicMock()
+        ledger = IndyLedger(mock_pool, mock_wallet)
 
         issuer.create_schema.return_value = ("schema_issuer_did:name:1.0", "{}")
         mock_fetch_schema_by_id.return_value = None
@@ -523,14 +518,9 @@
         mock_wallet = async_mock.MagicMock()
         mock_wallet.type = "indy"
 
-<<<<<<< HEAD
-        issuer = async_mock.MagicMock(BaseIssuer)
-        mock_pool = async_mock.MagicMock()
-        ledger = IndyLedger(mock_pool, mock_wallet)
-=======
         issuer = async_mock.MagicMock(IndyIssuer)
-        ledger = IndyLedger("name", mock_wallet)
->>>>>>> dc4b6d9d
+        mock_pool = async_mock.MagicMock()
+        ledger = IndyLedger(mock_pool, mock_wallet)
 
         issuer.create_schema.return_value = ("schema_issuer_did:name:1.0", "{}")
         mock_fetch_schema_by_id.return_value = None
@@ -937,14 +927,9 @@
 
         mock_get_schema.return_value = {}
 
-<<<<<<< HEAD
-        issuer = async_mock.MagicMock(BaseIssuer)
-        mock_pool = async_mock.MagicMock()
-        ledger = IndyLedger(mock_pool, mock_wallet)
-=======
         issuer = async_mock.MagicMock(IndyIssuer)
-        ledger = IndyLedger("name", mock_wallet)
->>>>>>> dc4b6d9d
+        mock_pool = async_mock.MagicMock()
+        ledger = IndyLedger(mock_pool, mock_wallet)
 
         schema_id = "schema_issuer_did:name:1.0"
         tag = "default"
@@ -1030,14 +1015,9 @@
 
         mock_fetch_cred_def.return_value = {}
 
-<<<<<<< HEAD
-        issuer = async_mock.MagicMock(BaseIssuer)
-        mock_pool = async_mock.MagicMock()
-        ledger = IndyLedger(mock_pool, mock_wallet)
-=======
         issuer = async_mock.MagicMock(IndyIssuer)
-        ledger = IndyLedger("name", mock_wallet)
->>>>>>> dc4b6d9d
+        mock_pool = async_mock.MagicMock()
+        ledger = IndyLedger(mock_pool, mock_wallet)
 
         schema_id = "schema_issuer_did:name:1.0"
         tag = "default"
