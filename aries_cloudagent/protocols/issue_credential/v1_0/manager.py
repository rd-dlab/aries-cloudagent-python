"""Classes to manage credentials."""

import json
import logging
from typing import Mapping, Text, Sequence, Tuple

from .messages.credential_ack import CredentialAck
from .messages.credential_issue import CredentialIssue
from .messages.credential_offer import CredentialOffer
from .messages.credential_proposal import CredentialProposal
from .messages.credential_request import CredentialRequest
from .messages.inner.credential_preview import CredentialPreview
from .models.credential_exchange import V10CredentialExchange
from ....cache.base import BaseCache
from ....config.injection_context import InjectionContext
from ....core.error import BaseError
from ....holder.base import BaseHolder, HolderError
from ....issuer.base import BaseIssuer
from ....issuer.indy import IssuerRevocationRegistryFullError
from ....ledger.base import BaseLedger
from ....messaging.credential_definitions.util import (
    CRED_DEF_TAGS,
    CRED_DEF_SENT_RECORD_TYPE,
)
from ....revocation.indy import IndyRevocation
from ....revocation.models.revocation_registry import RevocationRegistry
from ....revocation.models.issuer_rev_reg_record import IssuerRevRegRecord
from ....storage.base import BaseStorage
from ....storage.error import StorageNotFoundError


class CredentialManagerError(BaseError):
    """Credential error."""


class CredentialManager:
    """Class for managing credentials."""

    def __init__(self, context: InjectionContext):
        """
        Initialize a CredentialManager.

        Args:
            context: The context for this credential
        """
        self._context = context
        self._logger = logging.getLogger(__name__)

    @property
    def context(self) -> InjectionContext:
        """
        Accessor for the current request context.

        Returns:
            The request context for this connection

        """
        return self._context

    async def _match_sent_cred_def_id(self, tag_query: Mapping[str, str]) -> str:
        """Return most recent matching id of cred def that agent sent to ledger."""

        storage: BaseStorage = await self.context.inject(BaseStorage)
        found = await storage.search_records(
            type_filter=CRED_DEF_SENT_RECORD_TYPE, tag_query=tag_query
        ).fetch_all()
        if not found:
            raise CredentialManagerError(
                f"Issuer has no operable cred def for proposal spec {tag_query}"
            )
        return max(found, key=lambda r: int(r.tags["epoch"])).tags["cred_def_id"]

    async def prepare_send(
        self,
        connection_id: str,
        credential_proposal: CredentialProposal,
        auto_remove: bool = None,
    ) -> Tuple[V10CredentialExchange, CredentialOffer]:
        """
        Set up a new credential exchange for an automated send.

        Args:
            connection_id: Connection to create offer for
            credential_proposal: The credential proposal with preview
            auto_remove: Flag to automatically remove the record on completion

        Returns:
            A tuple of the new credential exchange record and credential offer message

        """
        if auto_remove is None:
            auto_remove = not self.context.settings.get("preserve_exchange_records")
        credential_exchange = V10CredentialExchange(
            auto_issue=True,
            auto_remove=auto_remove,
            connection_id=connection_id,
            initiator=V10CredentialExchange.INITIATOR_SELF,
            role=V10CredentialExchange.ROLE_ISSUER,
            credential_proposal_dict=credential_proposal.serialize(),
            trace=(credential_proposal._trace is not None),
        )
        (credential_exchange, credential_offer) = await self.create_offer(
            cred_ex_record=credential_exchange,
            comment="create automated credential exchange",
        )
        return (credential_exchange, credential_offer)

    async def create_proposal(
        self,
        connection_id: str,
        *,
        auto_offer: bool = None,
        auto_remove: bool = None,
        comment: str = None,
        credential_preview: CredentialPreview = None,
        schema_id: str = None,
        schema_issuer_did: str = None,
        schema_name: str = None,
        schema_version: str = None,
        cred_def_id: str = None,
        issuer_did: str = None,
        trace: bool = False,
    ) -> V10CredentialExchange:
        """
        Create a credential proposal.

        Args:
            connection_id: Connection to create proposal for
            auto_offer: Should this proposal request automatically be handled to
                offer a credential
            auto_remove: Should the record be automatically removed on completion
            comment: Optional human-readable comment to include in proposal
            credential_preview: The credential preview to use to create
                the credential proposal
            schema_id: Schema id for credential proposal
            schema_issuer_did: Schema issuer DID for credential proposal
            schema_name: Schema name for credential proposal
            schema_version: Schema version for credential proposal
            cred_def_id: Credential definition id for credential proposal
            issuer_did: Issuer DID for credential proposal

        Returns:
            Resulting credential exchange record including credential proposal

        """
        credential_proposal_message = CredentialProposal(
            comment=comment,
            credential_proposal=credential_preview,
            schema_id=schema_id,
            schema_issuer_did=schema_issuer_did,
            schema_name=schema_name,
            schema_version=schema_version,
            cred_def_id=cred_def_id,
            issuer_did=issuer_did,
        )
        credential_proposal_message.assign_trace_decorator(self.context.settings, trace)

        if auto_remove is None:
            auto_remove = not self.context.settings.get("preserve_exchange_records")
        cred_ex_record = V10CredentialExchange(
            connection_id=connection_id,
            thread_id=credential_proposal_message._thread_id,
            initiator=V10CredentialExchange.INITIATOR_SELF,
            role=V10CredentialExchange.ROLE_HOLDER,
            state=V10CredentialExchange.STATE_PROPOSAL_SENT,
            credential_proposal_dict=credential_proposal_message.serialize(),
            auto_offer=auto_offer,
            auto_remove=auto_remove,
            trace=trace,
        )
        await cred_ex_record.save(self.context, reason="create credential proposal")
        return cred_ex_record

    async def receive_proposal(self) -> V10CredentialExchange:
        """
        Receive a credential proposal from message in context on manager creation.

        Returns:
            The resulting credential exchange record, created

        """
        credential_proposal_message = self.context.message
        connection_id = self.context.connection_record.connection_id

        # at this point, cred def and schema still open to potential negotiation
        cred_ex_record = V10CredentialExchange(
            connection_id=connection_id,
            thread_id=credential_proposal_message._thread_id,
            initiator=V10CredentialExchange.INITIATOR_EXTERNAL,
            role=V10CredentialExchange.ROLE_ISSUER,
            state=V10CredentialExchange.STATE_PROPOSAL_RECEIVED,
            credential_proposal_dict=credential_proposal_message.serialize(),
            auto_offer=self.context.settings.get(
                "debug.auto_respond_credential_proposal"
            ),
            auto_issue=self.context.settings.get(
                "debug.auto_respond_credential_request"
            ),
            trace=(credential_proposal_message._trace is not None),
        )
        await cred_ex_record.save(self.context, reason="receive credential proposal")

        return cred_ex_record

    async def create_offer(
        self, cred_ex_record: V10CredentialExchange, comment: str = None
    ) -> Tuple[V10CredentialExchange, CredentialOffer]:
        """
        Create a credential offer, update credential exchange record.

        Args:
            cred_ex_record: Credential exchange to create offer for
            comment: optional human-readable comment to set in offer message

        Returns:
            A tuple (credential exchange record, credential offer message)

        """

        async def _create(cred_def_id):
            issuer: BaseIssuer = await self.context.inject(BaseIssuer)
            offer_json = await issuer.create_credential_offer(cred_def_id)
            return json.loads(offer_json)

        credential_proposal_message = CredentialProposal.deserialize(
            cred_ex_record.credential_proposal_dict
        )
        credential_proposal_message.assign_trace_decorator(
            self.context.settings, cred_ex_record.trace
        )
        cred_def_id = await self._match_sent_cred_def_id(
            {
                t: getattr(credential_proposal_message, t)
                for t in CRED_DEF_TAGS
                if getattr(credential_proposal_message, t)
            }
        )
        cred_preview = credential_proposal_message.credential_proposal

        # vet attributes
        ledger: BaseLedger = await self.context.inject(BaseLedger)
        async with ledger:
            schema_id = await ledger.credential_definition_id2schema_id(cred_def_id)
            schema = await ledger.get_schema(schema_id)
        schema_attrs = {attr for attr in schema["attrNames"]}
        preview_attrs = {attr for attr in cred_preview.attr_dict()}
        if preview_attrs != schema_attrs:
            raise CredentialManagerError(
                f"Preview attributes {preview_attrs} "
                f"mismatch corresponding schema attributes {schema_attrs}"
            )

        credential_offer = None
        cache_key = f"credential_offer::{cred_def_id}"
        cache: BaseCache = await self.context.inject(BaseCache, required=False)
        if cache:
            async with cache.acquire(cache_key) as entry:
                if entry.result:
                    credential_offer = entry.result
                else:
                    credential_offer = await _create(cred_def_id)
                    await entry.set_result(credential_offer, 3600)
        if not credential_offer:
            credential_offer = await _create(cred_def_id)

        credential_offer_message = CredentialOffer(
            comment=comment,
            credential_preview=cred_preview,
            offers_attach=[CredentialOffer.wrap_indy_offer(credential_offer)],
        )

        credential_offer_message._thread = {"thid": cred_ex_record.thread_id}
        credential_offer_message.assign_trace_decorator(
            self.context.settings, cred_ex_record.trace
        )

<<<<<<< HEAD
        credential_exchange_record.thread_id = credential_offer_message._thread_id
        credential_exchange_record.schema_id = credential_offer["schema_id"]
        credential_exchange_record.credential_definition_id = credential_offer[
            "cred_def_id"
        ]
        credential_exchange_record.state = V10CredentialExchange.STATE_OFFER_SENT
        credential_exchange_record.credential_offer = credential_offer

        credential_exchange_record.credential_offer_dict = (
            credential_offer_message.serialize()
        )

        await credential_exchange_record.save(
            self.context, reason="create credential offer"
        )
=======
        cred_ex_record.thread_id = credential_offer_message._thread_id
        cred_ex_record.schema_id = credential_offer["schema_id"]
        cred_ex_record.credential_definition_id = credential_offer["cred_def_id"]
        cred_ex_record.state = V10CredentialExchange.STATE_OFFER_SENT
        cred_ex_record.credential_offer = credential_offer
        await cred_ex_record.save(self.context, reason="create credential offer")
>>>>>>> 9634acb1

        return (cred_ex_record, credential_offer_message)

    async def receive_offer(self) -> V10CredentialExchange:
        """
        Receive a credential offer.

        Returns:
            The credential exchange record, updated

        """
        credential_offer_message: CredentialOffer = self.context.message
        connection_id = self.context.connection_record.connection_id

        credential_preview = credential_offer_message.credential_preview
        indy_offer = credential_offer_message.indy_offer(0)
        schema_id = indy_offer["schema_id"]
        cred_def_id = indy_offer["cred_def_id"]

        credential_proposal_dict = CredentialProposal(
            comment=credential_offer_message.comment,
            credential_proposal=credential_preview,
            schema_id=schema_id,
            cred_def_id=cred_def_id,
        ).serialize()

        # Get credential exchange record (holder sent proposal first)
        # or create it (issuer sent offer first)
        try:
            (
                cred_ex_record
            ) = await V10CredentialExchange.retrieve_by_connection_and_thread(
                self.context, connection_id, credential_offer_message._thread_id
            )
            cred_ex_record.credential_proposal_dict = credential_proposal_dict
        except StorageNotFoundError:  # issuer sent this offer free of any proposal
            cred_ex_record = V10CredentialExchange(
                connection_id=connection_id,
                thread_id=credential_offer_message._thread_id,
                initiator=V10CredentialExchange.INITIATOR_EXTERNAL,
                role=V10CredentialExchange.ROLE_HOLDER,
                credential_proposal_dict=credential_proposal_dict,
                trace=(credential_offer_message._trace is not None),
            )

        cred_ex_record.credential_offer = indy_offer
        cred_ex_record.state = V10CredentialExchange.STATE_OFFER_RECEIVED
        cred_ex_record.schema_id = schema_id
        cred_ex_record.credential_definition_id = cred_def_id

        await cred_ex_record.save(self.context, reason="receive credential offer")

        return cred_ex_record

    async def create_request(
        self, cred_ex_record: V10CredentialExchange, holder_did: str
    ) -> Tuple[V10CredentialExchange, CredentialRequest]:
        """
        Create a credential request.

        Args:
            cred_ex_record: Credential exchange record
                for which to create request
            holder_did: holder DID

        Returns:
            A tuple (credential exchange record, credential request message)

        """
        if cred_ex_record.state != V10CredentialExchange.STATE_OFFER_RECEIVED:
            raise CredentialManagerError(
                f"Credential exchange {cred_ex_record.credential_exchange_id} "
                f"in {cred_ex_record.state} state "
                f"(must be {V10CredentialExchange.STATE_OFFER_RECEIVED})"
            )

        credential_definition_id = cred_ex_record.credential_definition_id
        credential_offer = cred_ex_record.credential_offer

        async def _create():
            ledger: BaseLedger = await self.context.inject(BaseLedger)
            async with ledger:
                credential_definition = await ledger.get_credential_definition(
                    credential_definition_id
                )

            holder: BaseHolder = await self.context.inject(BaseHolder)
            request_json, metadata_json = await holder.create_credential_request(
                credential_offer, credential_definition, holder_did
            )
            return {
                "request": json.loads(request_json),
                "metadata": json.loads(metadata_json),
            }

        if cred_ex_record.credential_request:
            self._logger.warning(
                "create_request called multiple times for v1.0 credential exchange: %s",
                cred_ex_record.credential_exchange_id,
            )
        else:
            if "nonce" not in credential_offer:
                raise CredentialManagerError("Missing nonce in credential offer")
            nonce = credential_offer["nonce"]
            cache_key = (
                f"credential_request::{credential_definition_id}::{holder_did}::{nonce}"
            )
            cred_req_result = None
            cache: BaseCache = await self.context.inject(BaseCache, required=False)
            if cache:
                async with cache.acquire(cache_key) as entry:
                    if entry.result:
                        cred_req_result = entry.result
                    else:
                        cred_req_result = await _create()
                        await entry.set_result(cred_req_result, 3600)
            if not cred_req_result:
                cred_req_result = await _create()

            (
                cred_ex_record.credential_request,
                cred_ex_record.credential_request_metadata,
            ) = (cred_req_result["request"], cred_req_result["metadata"])

        credential_request_message = CredentialRequest(
            requests_attach=[
                CredentialRequest.wrap_indy_cred_req(cred_ex_record.credential_request)
            ]
        )
        credential_request_message._thread = {"thid": cred_ex_record.thread_id}
        credential_request_message.assign_trace_decorator(
            self.context.settings, cred_ex_record.trace
        )

        cred_ex_record.state = V10CredentialExchange.STATE_REQUEST_SENT
        await cred_ex_record.save(self.context, reason="create credential request")

        return (cred_ex_record, credential_request_message)

    async def receive_request(self):
        """
        Receive a credential request.

        Args:
            credential_request_message: Credential request to receive

        Returns:
            credential exchange record, retrieved and updated

        """
        credential_request_message = self.context.message
        assert len(credential_request_message.requests_attach or []) == 1
        credential_request = credential_request_message.indy_cred_req(0)
        connection_id = (
            self.context.connection_record
            and self.context.connection_record.connection_id
        )

        (
            cred_ex_record
        ) = await V10CredentialExchange.retrieve_by_connection_and_thread(
            self.context, connection_id, credential_request_message._thread_id
        )
        cred_ex_record.credential_request = credential_request
        cred_ex_record.state = V10CredentialExchange.STATE_REQUEST_RECEIVED
        await cred_ex_record.save(self.context, reason="receive credential request")

        return cred_ex_record

    async def issue_credential(
        self,
        cred_ex_record: V10CredentialExchange,
        *,
        comment: str = None,
        credential_values: dict,
    ) -> Tuple[V10CredentialExchange, CredentialIssue]:
        """
        Issue a credential.

        Args:
            cred_ex_record: The credential exchange record
                for which to issue a credential
            comment: optional human-readable comment pertaining to credential issue
            credential_values: dict of credential attribute {name: value} pairs

        Returns:
            Tuple: (Updated credential exchange record, credential message)

        """
        if cred_ex_record.state != V10CredentialExchange.STATE_REQUEST_RECEIVED:
            raise CredentialManagerError(
                f"Credential exchange {cred_ex_record.credential_exchange_id} "
                f"in {cred_ex_record.state} state "
                f"(must be {V10CredentialExchange.STATE_REQUEST_RECEIVED})"
            )

        schema_id = cred_ex_record.schema_id
        registry = None

        if cred_ex_record.credential:
            self._logger.warning(
                "issue_credential called multiple times for "
                + "v1.0 credential exchange: %s",
                cred_ex_record.credential_exchange_id,
            )
        else:
            credential_offer = cred_ex_record.credential_offer
            credential_request = cred_ex_record.credential_request

            ledger: BaseLedger = await self.context.inject(BaseLedger)
            async with ledger:
                schema = await ledger.get_schema(schema_id)
                credential_definition = await ledger.get_credential_definition(
                    cred_ex_record.credential_definition_id
                )

            if credential_definition["value"].get("revocation"):
                issuer_rev_regs = await IssuerRevRegRecord.query_by_cred_def_id(
                    self.context,
                    cred_ex_record.credential_definition_id,
                    state=IssuerRevRegRecord.STATE_ACTIVE,
                )
                if not issuer_rev_regs:
                    raise CredentialManagerError(
                        "Cred def id {} has no active revocation registry".format(
                            cred_ex_record.credential_definition_id
                        )
                    )

                registry = await issuer_rev_regs[0].get_registry()
                cred_ex_record.revoc_reg_id = issuer_rev_regs[0].revoc_reg_id
                tails_path = registry.tails_local_path
            else:
                tails_path = None

            issuer: BaseIssuer = await self.context.inject(BaseIssuer)
            try:
                (
                    credential_json,
                    cred_ex_record.revocation_id,
                ) = await issuer.create_credential(
                    schema,
                    credential_offer,
                    credential_request,
                    credential_values,
                    cred_ex_record.revoc_reg_id,
                    tails_path,
                )
                if registry and registry.max_creds == int(
                    cred_ex_record.revocation_id  # monotonic "1"-based
                ):
                    await issuer_rev_regs[0].mark_full(self.context)

            except IssuerRevocationRegistryFullError:
                await issuer_rev_regs[0].mark_full(self.context)
                raise

            cred_ex_record.credential = json.loads(credential_json)

        cred_ex_record.state = V10CredentialExchange.STATE_ISSUED
        await cred_ex_record.save(self.context, reason="issue credential")

        credential_message = CredentialIssue(
            comment=comment,
            credentials_attach=[
                CredentialIssue.wrap_indy_credential(cred_ex_record.credential)
            ],
        )
        credential_message._thread = {"thid": cred_ex_record.thread_id}
        credential_message.assign_trace_decorator(
            self.context.settings, cred_ex_record.trace
        )

        return (cred_ex_record, credential_message)

    async def receive_credential(self) -> V10CredentialExchange:
        """
        Receive a credential from an issuer.

        Hold in storage potentially to be processed by controller before storing.

        Returns:
            Credential exchange record, retrieved and updated

        """
        credential_message = self.context.message
        assert len(credential_message.credentials_attach or []) == 1
        raw_credential = credential_message.indy_credential(0)

        (
            cred_ex_record
        ) = await V10CredentialExchange.retrieve_by_connection_and_thread(
            self.context,
            self.context.connection_record.connection_id,
            credential_message._thread_id,
        )

        cred_ex_record.raw_credential = raw_credential
        cred_ex_record.state = V10CredentialExchange.STATE_CREDENTIAL_RECEIVED

        await cred_ex_record.save(self.context, reason="receive credential")
        return cred_ex_record

    async def store_credential(
        self, cred_ex_record: V10CredentialExchange, credential_id: str = None,
    ) -> Tuple[V10CredentialExchange, CredentialAck]:
        """
        Store a credential in holder wallet; send ack to issuer.

        Args:
            cred_ex_record: credential exchange record
                with credential to store and ack
            credential_id: optional credential identifier to override default on storage

        Returns:
            Tuple: (Updated credential exchange record, credential ack message)

        """
        if cred_ex_record.state != (V10CredentialExchange.STATE_CREDENTIAL_RECEIVED):
            raise CredentialManagerError(
                f"Credential exchange {cred_ex_record.credential_exchange_id} "
                f"in {cred_ex_record.state} state "
                f"(must be {V10CredentialExchange.STATE_CREDENTIAL_RECEIVED})"
            )

        raw_credential = cred_ex_record.raw_credential
        revoc_reg_def = None
        ledger: BaseLedger = await self.context.inject(BaseLedger)
        async with ledger:
            credential_definition = await ledger.get_credential_definition(
                raw_credential["cred_def_id"]
            )
            if (
                "rev_reg_id" in raw_credential
                and raw_credential["rev_reg_id"] is not None
            ):
                revoc_reg_def = await ledger.get_revoc_reg_def(
                    raw_credential["rev_reg_id"]
                )

        holder: BaseHolder = await self.context.inject(BaseHolder)
        if (
            cred_ex_record.credential_proposal_dict
            and "credential_proposal" in cred_ex_record.credential_proposal_dict
        ):
            mime_types = CredentialPreview.deserialize(
                cred_ex_record.credential_proposal_dict["credential_proposal"]
            ).mime_types()
        else:
            mime_types = None

        if revoc_reg_def:
            revoc_reg = RevocationRegistry.from_definition(revoc_reg_def, True)
            if not revoc_reg.has_local_tails_file(self.context):
                await revoc_reg.retrieve_tails(self.context)

        try:
            credential_id = await holder.store_credential(
                credential_definition,
                raw_credential,
                cred_ex_record.credential_request_metadata,
                mime_types,
                credential_id=credential_id,
                rev_reg_def=revoc_reg_def,
            )
        except HolderError as e:
            self._logger.error(f"Error storing credential. {e.error_code}: {e.message}")
            raise e

        credential_json = await holder.get_credential(credential_id)
        credential = json.loads(credential_json)

        cred_ex_record.state = V10CredentialExchange.STATE_ACKED
        cred_ex_record.credential_id = credential_id
        cred_ex_record.credential = credential
        cred_ex_record.revoc_reg_id = credential.get("rev_reg_id", None)
        cred_ex_record.revocation_id = credential.get("cred_rev_id", None)

        await cred_ex_record.save(self.context, reason="store credential")

        credential_ack_message = CredentialAck()
        credential_ack_message.assign_thread_id(
            cred_ex_record.thread_id, cred_ex_record.parent_thread_id,
        )
        credential_ack_message.assign_trace_decorator(
            self.context.settings, cred_ex_record.trace
        )

        if cred_ex_record.auto_remove:
            # Delete the exchange record since we're done with it
            await cred_ex_record.delete_record(self.context)

        return (cred_ex_record, credential_ack_message)

    async def receive_credential_ack(self) -> V10CredentialExchange:
        """
        Receive credential ack from holder.

        Returns:
            credential exchange record, retrieved and updated

        """
        credential_ack_message = self.context.message
        (
            cred_ex_record
        ) = await V10CredentialExchange.retrieve_by_connection_and_thread(
            self.context,
            self.context.connection_record.connection_id,
            credential_ack_message._thread_id,
        )

        cred_ex_record.state = V10CredentialExchange.STATE_ACKED
        await cred_ex_record.save(self.context, reason="credential acked")

        if cred_ex_record.auto_remove:
            # We're done with the exchange so delete
            await cred_ex_record.delete_record(self.context)

        return cred_ex_record

    async def revoke_credential(
        self, rev_reg_id: str, cred_rev_id: str, publish: bool = False
    ):
        """
        Revoke a previously-issued credential.

        Optionally, publish the corresponding revocation registry delta to the ledger.

        Args:
            rev_reg_id: revocation registry id
            cred_rev_id: credential revocation id
            publish: whether to publish the resulting revocation registry delta

        """
        issuer: BaseIssuer = await self.context.inject(BaseIssuer)

        revoc = IndyRevocation(self.context)
        registry_record = await revoc.get_issuer_rev_reg_record(rev_reg_id)
        if not registry_record:
            raise CredentialManagerError(
                f"No revocation registry record found for id {rev_reg_id}"
            )

        if publish:
            # create entry and send to ledger
            delta = json.loads(
                await issuer.revoke_credentials(
                    rev_reg_id, registry_record.tails_local_path, [cred_rev_id]
                )
            )

            if delta:
                registry_record.revoc_reg_entry = delta
                await registry_record.publish_registry_entry(self.context)
        else:
            await registry_record.mark_pending(self.context, cred_rev_id)

    async def publish_pending_revocations(self) -> Mapping[Text, Sequence[Text]]:
        """
        Publish pending revocations to the ledger.

        Returns: mapping from each revocation registry id to its cred rev ids published.
        """

        result = {}

        issuer: BaseIssuer = await self.context.inject(BaseIssuer)

        registry_records = await IssuerRevRegRecord.query_by_pending(self.context)
        for registry_record in registry_records:
            revoke_idxs = list(registry_record.pending_pub)
            if revoke_idxs:
                delta_json = await issuer.revoke_credentials(
                    registry_record.revoc_reg_id,
                    registry_record.tails_local_path,
                    revoke_idxs,
                )
                registry_record.revoc_reg_entry = json.loads(delta_json)
                await registry_record.publish_registry_entry(self.context)
                result[registry_record.revoc_reg_id] = revoke_idxs
                await registry_record.clear_pending(self.context)

        return result<|MERGE_RESOLUTION|>--- conflicted
+++ resolved
@@ -274,30 +274,15 @@
             self.context.settings, cred_ex_record.trace
         )
 
-<<<<<<< HEAD
-        credential_exchange_record.thread_id = credential_offer_message._thread_id
-        credential_exchange_record.schema_id = credential_offer["schema_id"]
-        credential_exchange_record.credential_definition_id = credential_offer[
-            "cred_def_id"
-        ]
-        credential_exchange_record.state = V10CredentialExchange.STATE_OFFER_SENT
-        credential_exchange_record.credential_offer = credential_offer
-
-        credential_exchange_record.credential_offer_dict = (
-            credential_offer_message.serialize()
-        )
-
-        await credential_exchange_record.save(
-            self.context, reason="create credential offer"
-        )
-=======
         cred_ex_record.thread_id = credential_offer_message._thread_id
         cred_ex_record.schema_id = credential_offer["schema_id"]
         cred_ex_record.credential_definition_id = credential_offer["cred_def_id"]
         cred_ex_record.state = V10CredentialExchange.STATE_OFFER_SENT
         cred_ex_record.credential_offer = credential_offer
+
+        cred_ex_record.credential_offer_dict = credential_offer_message.serialize()
+
         await cred_ex_record.save(self.context, reason="create credential offer")
->>>>>>> 9634acb1
 
         return (cred_ex_record, credential_offer_message)
 
@@ -602,7 +587,7 @@
         return cred_ex_record
 
     async def store_credential(
-        self, cred_ex_record: V10CredentialExchange, credential_id: str = None,
+        self, cred_ex_record: V10CredentialExchange, credential_id: str = None
     ) -> Tuple[V10CredentialExchange, CredentialAck]:
         """
         Store a credential in holder wallet; send ack to issuer.
@@ -680,7 +665,7 @@
 
         credential_ack_message = CredentialAck()
         credential_ack_message.assign_thread_id(
-            cred_ex_record.thread_id, cred_ex_record.parent_thread_id,
+            cred_ex_record.thread_id, cred_ex_record.parent_thread_id
         )
         credential_ack_message.assign_trace_decorator(
             self.context.settings, cred_ex_record.trace
